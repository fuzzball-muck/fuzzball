/** @file diskprop.h
 *
 * Header for diskprops - disk based properties for the diskbase database
 * system.
 *
 * Diskprop is used to store properties on disk instead of memory, to
 * save compute resources on memory-tight systems.  It is part of the DISKBASE
 * system which seeks to keep things on the disk unless they are needed.
 *
 * It requires the DISKBASE define be set.
 *
 * This file is part of Fuzzball MUCK.  Please see LICENSE.md for details.
 */
#include "config.h"

#ifdef DISKBASE
#ifndef DISKPROP_H
#define DISKPROP_H

#include "props.h"

/**
 * Set an object as having 'dirty' or changed props
 *
 * Does the necessary addition to the ring-queue as well
 *
 * @param obj the object to befoul
 */
void dirtyprops(dbref obj);

/**
 * Call to dispaly property cache information and disk fetch statistics
 *
 * Dumps a bunch of performance relevant data to the user.
 *
 * @param player the player to display information to
 */
void display_propcache(dbref player);

/**
 * Iterate over the entire database and expire properties based on time
 *
 * Expires properties on objects who have propstime older than
 * tp_clean_interval
 */
void dispose_all_oldprops(void);


/**
 * Fetch properties for an object
 *
 * Checks to see if the object's properties are already loaded first,
 * and if not, will fetch them.  This also runs the periodic clean-up
 * of properties to keep the cache from getting too large.
 *
 * @param obj the object to fetch properties for
 * @param pdir the prop directory to load, or NULL for "/"
 */
void fetchprops(dbref obj, const char *pdir);

/**
 * Fetch property values off the disk
 *
 * This recursively fetches property values off the disk.  Typically,
 * you would pass "/" as the dir to get an entire property structure
 * for the given object.
 *
 * @param obj the object to load properties for.
 * @param dir the directory to load property values for
 * @return boolean true if props were fetched, false if not
 */
int fetch_propvals(dbref obj, const char *dir);

/**
 * @var PID of the process doing a DB dump
 */
extern pid_t global_dumper_pid;

/**
 * @var the number of cache "hits" (successful use of cache) we get
 */
extern long propcache_hits;

/**
 * @var the number of cache "misses" (requiring the loading of properties)
 *      we get
 */
extern long propcache_misses;

/**
 * Fetch a single property 'p', loading the data into it
 *
 * @param obj the object the property belongs to
 * @param p the property structure to load data for
 * @return boolean true if property was loaded
 */
int propfetch(dbref obj, PropPtr p);

/**
 * This handles writing properties to the disk for the diskbase system
 *
 * It is called by db_write_object - @see db_write_object
 *
 * The reason it is called _copy is because if properties are not loaded
 * in memory, this function will load the prop data off the input_file
 * and write it to 'f' as a straight copy.
 *
 * @param f the file to write out to
 * @param obj the object to write properties for
 */
void putprops_copy(FILE * f, dbref obj);

/**
 * Skip over the properties block in file handle 'f'
 *
 * This assumes the next line in 'f' is the *Props* marker that starts
 * the prop list.  This is prety vulnerable against malformed files;
 * there is no error checking here.
 *
 * If there are LISTEN_PROPQUEUE, WLISTEN_PROPQUEUE, or WOLISTEN_PROPQUEUE
 * props then the "LISTENER" flag will be added to 'obj'.  Otherwise,
 * the flag will be removed if already set.
 *
 * The file handle will be positioned ready to read the next line after
 * the prop's *End* line.
 *
 * @param f the file handle to work on
 * @param obj the current object we are skipping properties for
 */
void skipproperties(FILE * f, dbref obj);

/**
 * Clear all in-memory properties off the given object
 *
 * Does all necessary cleanup; sets PROPS_UNLOADED, removes it from
 * the ringqueue that keeps track of objects with loaded properties, etc.
 *
 * @param obj the object to clean up props for
 */
void unloadprops_with_prejudice(dbref obj);

/**
 * Remove 'dirty' or changed props setting
 *
 * This removes the props from the object as well.  It does nothing if
 * the props are not loaded.
 *
 * @param obj the object to undirty
 */
void undirtyprops(dbref obj);

<<<<<<< HEAD
#endif /* _DISKPROP_H */
#endif
=======
#endif /* !DISKPROP_H */
#endif /* DISKBASE */
>>>>>>> bb84ede8
<|MERGE_RESOLUTION|>--- conflicted
+++ resolved
@@ -149,10 +149,5 @@
  */
 void undirtyprops(dbref obj);
 
-<<<<<<< HEAD
-#endif /* _DISKPROP_H */
-#endif
-=======
 #endif /* !DISKPROP_H */
-#endif /* DISKBASE */
->>>>>>> bb84ede8
+#endif /* DISKBASE */