--- conflicted
+++ resolved
@@ -11,7 +11,6 @@
 #define _DBSEARCH_H
 
 struct flgchkdat {
-<<<<<<< HEAD
     int fortype;        /* check FOR a type? */
     int istype;         /* If check FOR a type, which one? */
     int isnotroom;      /* not a room. */
@@ -33,31 +32,7 @@
     int isold;          /* if yes, check if old */
     int loadedsize;     /* check for propval-loaded size? */
     int issize;         /* list objs larger than size? */
-    int size;           /* what size to check against. No check if 0 */
-=======
-	int fortype;		/* check FOR a type? */
-	int istype;		/* If check FOR a type, which one? */
-	int isnotroom;		/* not a room. */
-	int isnotexit;		/* not an exit. */
-	int isnotthing;		/* not type thing */
-	int isnotplayer;	/* not a player */
-	int isnotprog;		/* not a program */
-	int forlevel;		/* check for a mucker level? */
-	int islevel;		/* if check FOR a mucker level, which level? */
-	int isnotzero;		/* not ML0 */
-	int isnotone;		/* not ML1 */
-	int isnottwo;		/* not ML2 */
-	int isnotthree;		/* not ML3 */
-	int setflags;		/* flags that are set to check for */
-	int clearflags;		/* flags to check are cleared. */
-	int forlink;		/* check linking? */
-	int islinked;		/* if yes, check if not unlinked */
-	int forold;		/* check for old object? */
-	int isold;		/* if yes, check if old */
-	int loadedsize;		/* check for propval-loaded size? */
-	int issize;		/* list objs larger than size? */
-	size_t size;		/* what size to check against. No check if 0 */
->>>>>>> 17dc4ab1
+    size_t size;        /* what size to check against. No check if 0 */
 };
 
 /**
@@ -111,8 +86,4 @@
  */
 int init_checkflags(dbref player, const char *flags, struct flgchkdat *check);
 
-<<<<<<< HEAD
-#endif      /* _DBSEARCH_H */
-=======
-#endif /* _DBSEARCH_H */
->>>>>>> 17dc4ab1
+#endif      /* _DBSEARCH_H */