/** @file edit.c
 *
 * Source code implementing the MUCK's code editing interface for MUF.
 *
 * This file is part of Fuzzball MUCK.  Please see LICENSE.md for details.
 */

#include <ctype.h>
#include <stdio.h>
#include <stdlib.h>
#include <string.h>

#include "config.h"

#include "array.h"
#include "boolexp.h"
#include "commands.h"
#include "compile.h"
#include "db.h"
#include "edit.h"
#include "fbstrings.h"
#include "inst.h"
#include "interface.h"
#include "interp.h"
#include "log.h"
#include "match.h"
#include "timequeue.h"
#include "tune.h"

/**
 * @var the MUF macro table.
 */
struct macrotable *macrotop;

/**
 * Free the memory of a line structure, including its string data as applicable
 *
 * @private
 * @param l the line structure to delete
 */
static void
free_line(struct line *l)
{
    free((void *) l->this_line);
    free(l);
}

/**
 * Frees an entire linked list of struct line's
 *
 * @param l the head of the list to delete
 */
void
free_prog_text(struct line *l)
{
    struct line *next;

    while (l) {
        next = l->next;
        free_line(l);
        l = next;
    }
}

/**
 * Recursively locates a macro with a given name in the table 'node'
 *
 * Returns the macro definition or NULL if not found.
 *
 * Returns the macro definition or NULL if not found.  The returned memory
 * belongs to the caller -- remember to free it!
 *
 * @param node the head of the macro table
 * @param match the string name to find, case insensitive
 * @return the macro definition or NULL if not found.
 */
char *
macro_expansion(struct macrotable *node, const char *match)
{
    if (!node)
        return NULL;
    else {
        /*
         * @TODO This is weird, the author cared enough about performance
         *       to mark value as a register just to pass 2 if statements,
         *       but didn't care so much as to avoid unnecessary recursion.
         *
         *       Using a 'register' in a recursive call probably isn't as
         *       awesome as the original author thought.
         *
         *       Recommend this be refactored as a loop.  That will be
         *       potentially more performant (less stack frames, register
         *       variable actually helps) and more stable.  Theoretically,
         *       with enough macro's, you can smash your stack.  Granted,
         *       you would probably need thousands of macros, but this is
         *       another way a MUCKER bit can crash the MUCK.
         *
         *       The loop would just wrap the existing 'if' statements and
         *       travel left if <, right if >
         *
         *       Make sure to remove 'recursive' from the doc block both
         *       here and in the .h file if you fix this :)
         */
        register int value = strcasecmp(match, node->name);

        if (value < 0)
            return macro_expansion(node->left, match);
        else if (value > 0)
            return macro_expansion(node->right, match);
        else
            return alloc_string(node->definition);
    }
}

/**
 * Create a new macrotable node with the given data
 *
 * 'name' is reduced to lowercase and may not be longer than BUFFER_LEN
 * including the \0.  The strings are copied so you may do whatever you
 * want with name / definition afterwards.
 *
 * @private
 * @param name the name of the macro
 * @param definition the macro definition
 * @param player the player creating the macro
 * @return the new macrotable node
 */
static struct macrotable *
new_macro(const char *name, const char *definition, dbref player)
{
    struct macrotable *newmacro = malloc(sizeof(struct macrotable));
    char buf[BUFFER_LEN];
    int i;

    for (i = 0; name[i]; i++)
        buf[i] = tolower(name[i]);

    buf[i] = '\0';
    newmacro->name = alloc_string(buf);
    newmacro->definition = alloc_string(definition);
    newmacro->implementor = player;
    newmacro->left = NULL;
    newmacro->right = NULL;
    return (newmacro);
}

/**
 * Recursively grow the macro tree, adding a new node to it.
 *
 * @private
 * @param node the top node of the macro tree
 * @param newmacro the new macro to add to the tree
 * @return boolean true if a node was added, false if was already there
 */
static int
grow_macro_tree(struct macrotable *node, struct macrotable *newmacro)
{
    register int value = strcmp(newmacro->name, node->name);

    /*
     * @TODO Again, for safety sake, I recommend a loop instead of
     *       recursion.  Recursion would allow a MUCKER to potentially
     *       crash the MUCK via a stack attack.
     *
     *       Might even be cleaner, too, and makes better use of that
     *       register :)
     */

    if (!value)
        return 0;
    else if (value < 0) {
        if (node->left)
            return grow_macro_tree(node->left, newmacro);
        else {
            node->left = newmacro;
            return 1;
        }
    } else if (node->right)
        return grow_macro_tree(node->right, newmacro);
    else {
        node->right = newmacro;
        return 1;
    }
}

/**
 * Insert a new macro into the macro table
 *
 * Replaces the pointer that 'node' points to with the new node if
 * 'node' is NULL, otherwise grows the macro table starting with 'node'.
 *
 * @see grow_macro_tree
 *
 * @private
 * @param macroname the name of the macro to create
 * @param macrodef the macro definition
 * @param player the player creating the macro
 * @param node you probably want a pointer to the head of the macro table
 * @return boolean true if node was added, false if node was already there
 */
static int
insert_macro(const char *macroname, const char *macrodef,
             dbref player, struct macrotable **node)
{
    struct macrotable *newmacro;

    newmacro = new_macro(macroname, macrodef, player);

    if (!(*node)) {
        *node = newmacro;
        return 1;
    } else
        return (grow_macro_tree((*node), newmacro));
}

/**
 * Recursively list the macro tree to the given player.
 *
 * This has some complex logic around showing a range of macros;
 * there must be a first and last.  To list all macros, pass first
 * "\001" and last "\377" (yes, that's how its done, not exactly obvious)
 *
 * 'length' is a severe misnomer; it is actually a boolean value though the
 * name implies it is some sort of string length value.
 *
 * It is true to see definitions with one macro per output line.
 * If 'length' is false, then the lines are cut off at 70 characters and just
 * the macro names are shown in an "abridged" format that shows multiple
 * names per line which, honestly, is of questionable usefulness.  On our
 * test MUCK it actually makes a bunch of the macro names run together.
 *
 * @private
 * @param node the head node
 * @param first the starting string - we will not show macros "less" than this
 * @param last the end string - we will not show macros "greater" than this
 * @param length boolean true for long form, false for abridged form
 * @param player the player requesting the listing
 */
static void
do_list_tree(struct macrotable *node, const char *first, const char *last,
             int length, dbref player)
{
    static char buf[BUFFER_LEN];

    /*
     * @TODO I've been ragging on these recursive methods, but I gotta
     *       admit, this one would be rough to refactor to use
     *       a loop.  Recommend we refactor this to add a "depth" parameter
     *       to track how deep we go.  Increment it by 1 each time we
     *       go deeper.
     *
     *       My research suggests that a limit of 10000 would be well
     *       under most system's stack limits and yet ensure that the
     *       stack will not overflow.  If we reach that 10,000 limit,
     *       display a message to the user.  I think under all reasonable
     *       circumstances there will never be 10,000 macros, this will
     *       just save us from a potential attack vector. (tanabi)
     */

    if (!node)
        return;
    else {
        if (strncmp(node->name, first, strlen(first)) >= 0)
            do_list_tree(node->left, first, last, length, player);

        if ((strncmp(node->name, first, strlen(first)) >= 0) &&
            (strncmp(node->name, last, strlen(last)) <= 0)) {
            if (length) {
                notifyf(player, "%-16s %-16s  %s", node->name,
                NAME(node->implementor), node->definition);
                buf[0] = '\0';
            } else {
                size_t blen = strlen(buf);
                snprintf(buf + blen, sizeof(buf) - blen, "%-16s", node->name);
                buf[sizeof(buf) - 1] = '\0';

                if (strlen(buf) > 70) {
                    notify(player, buf);
                    buf[0] = '\0';
                }
            }
        }

        if (strncmp(last, node->name, strlen(last)) >= 0)
            do_list_tree(node->right, first, last, length, player);

        if ((node == macrotop) && !length) {
            notify(player, buf);
            buf[0] = '\0';
        }
    }
}

/**
 * Implementation of list macros, for both full and abridged listing
 *
 * Note that "length" is a serious misnomer; it is a binary and not
 * a string length.  'full' would be a better variable name.
 * do_list_tree has the same weird naming issue.
 *
 * @see do_list_tree
 *
 * The usage of 'word' and 'k' is really weird here as well.  It
 * defines a string range from the editor arguments.  'word' will
 * be an array of strings that looks something like:
 *
 * ['s'] or ['single', 's'] or ['start', 'end', 's']
 *
 * 'k' is the number of items in the array, which will be at least 1;
 * if it is 0 or less, this will segfault.
 *
 * If 'k' is 1, then we will display all macros by using the range
 * \001 to \377.  If 'k' is 2, then the start and end range will be
 * the same value.  And if 'k' is 3, then we will ue both start and end.
 * Values of 'k' greater than 3 would work, but would perform oddly
 * (basically, the first and second-to-last string will be used)
 *
 * This comment is officially way bigger than the code, but the logic
 * is a little mind-bendy so it is worth the effort.
 *
 * @private
 * @param word the array of words - see description above
 * @param k the size of 'word' array
 * @param player the player to notify
 * @param length a boolean value, true for full mode, false for abridged
 */
static void
list_macros(const char *word[], int k, dbref player, int length)
{
    if (!k--) {
        do_list_tree(macrotop, "\001", "\377", length, player);
    } else {
        do_list_tree(macrotop, word[0], word[k], length, player);
    }

    notify(player, "End of list.");
    return;
}

/**
 * Recursively free memory associated with the macro table
 *
 * @private
 * @param node the macrotable node to free
 */
static void
purge_macro_tree(struct macrotable *node)
{
    /*
     * Note: other recursive methods have been called out as good idea
     *       for replacement to avoid attack vectors.  In this case,
     *       I would recommend leaving this as-is.  It is more elegant
     *       than a loop based solution, and this is only used when the
     *       MUCK is shutting down if MEMORY_CLEANUP is defined.
     *
     *       The risk is really low and you can't kill a running MUCK
     *       with this.  The stack overflow crash would happen after
     *       the DB dump is done, and if the crash is even noticed,
     *       the admin can remediate the macro file if they want.
     */
    if (!node)
        return;

    purge_macro_tree(node->left);
    purge_macro_tree(node->right);
<<<<<<< HEAD

    if (node->name)
        free(node->name);

    if (node->definition)
        free(node->definition);

=======
    free(node->name);
    free(node->definition);
>>>>>>> fed8e6ab
    free(node);
}

/**
 * Recursively find and erase a node from the macro table
 *
 * @TODO See the TODO note for kill_macro - these two are kind
 *       of buddies.   There is a lot of repeticious code here,
 *       and it might be nice to refactor these two together.
 *
 * @private
 * @param oldnode pointer to parent of this node
 * @param node the current node to search
 * @param killname the macro to delete
 * @param mtop the top of the macro table tree
 * @return boolean true if a node was deleted, false if not found
 */
static int
erase_node(struct macrotable *oldnode, struct macrotable *node,
           const char *killname, struct macrotable *mtop)
{
    /*
     * Doing two strcmp's on the same strings is really dumb.  Don't
     * do it like that.
     */
    if (!node)
        return 0;
    else if (strcmp(killname, node->name) < 0)
        return erase_node(node, node->left, killname, mtop);
    else if (strcmp(killname, node->name))
        return erase_node(node, node->right, killname, mtop);
    else {
<<<<<<< HEAD
        /*
         * The majority of this code is duplicated.  Seems like the
         * free statements could be pulled out above the 'if' statement
         * so they are common, and then do the node shifting within the
         * if. (oldnode->left / oldnode->right assignment and grow_macro_tree
         * bit)
         */
        if (node == oldnode->left) {
            oldnode->left = node->left;

            if (node->right)
                grow_macro_tree(mtop, node->right);

            if (node->name)
                free(node->name);

            if (node->definition)
                free(node->definition);

            free(node);
            return 1;
        } else {
            oldnode->right = node->right;

            if (node->left)
                grow_macro_tree(mtop, node->left);

            if (node->name)
                free(node->name);

            if (node->definition)
                free(node->definition);

            free(node);
            return 1;
        }
=======
	if (node == oldnode->left) {
	    oldnode->left = node->left;
	    if (node->right)
		grow_macro_tree(mtop, node->right);
            free(node->name);
            free(node->definition);
	    free(node);
	    return 1;
	} else {
	    oldnode->right = node->right;
	    if (node->left)
		grow_macro_tree(mtop, node->left);
            free(node->name);
            free(node->definition);
	    free(node);
	    return 1;
	}
>>>>>>> fed8e6ab
    }
}

/**
 * Delete a macro
 *
 * @TODO This whole delete process is really clunky.  'kill_macro' handles
 *       the case of mtop being empty or being the node that we want to
 *       delete -- otherwise it hands off to erase_node which recursively
 *       searches for the node and deletes it.
 *
 *       Erase node then has a bunch of duplicate code in it.  I feel
 *       like this could be done safer / more securely with a loop.
 *       That being said, I'm not against recursion here since this
 *       is wizard only, but maybe tidy up how its done.
 *
 *       Also, I see absolutely no reason to pass 'player' into this.
 *       We don't use it for anything but a player == NOTHING check, but,
 *       the only place we call this does a is player a wizard check so
 *       player will always != NOTHING (tanabi)
 *
 * @private
 * @param macroname the macro to delete
 * @param player not really used
 * @param mtop pointer to the pointer that is the top of the macro table.
 * @return boolean true if something was deleted, false it not found.
 */
static int
kill_macro(const char *macroname, dbref player, struct macrotable **mtop)
{
    if (!(*mtop) || player == NOTHING) {
        return (0);
    } else if (!strcasecmp(macroname, (*mtop)->name)) {
<<<<<<< HEAD
        struct macrotable *macrotemp = (*mtop);
        int whichway = ((*mtop)->left) ? 1 : 0;

        *mtop = whichway ? (*mtop)->left : (*mtop)->right;

        if ((*mtop) && (whichway ? macrotemp->right : macrotemp->left))
            grow_macro_tree((*mtop), whichway ? macrotemp->right : macrotemp->left);

        if (macrotemp->name)
            free(macrotemp->name);

        if (macrotemp->definition)
            free(macrotemp->definition);

        free(macrotemp);
        return (1);
=======
	struct macrotable *macrotemp = (*mtop);
	int whichway = ((*mtop)->left) ? 1 : 0;

	*mtop = whichway ? (*mtop)->left : (*mtop)->right;
	if ((*mtop) && (whichway ? macrotemp->right : macrotemp->left))
	    grow_macro_tree((*mtop), whichway ? macrotemp->right : macrotemp->left);
        free(macrotemp->name);
        free(macrotemp->definition);
	free(macrotemp);
	return (1);
>>>>>>> fed8e6ab
    } else if (erase_node((*mtop), (*mtop), macroname, (*mtop)))
        return (1);
    else
        return (0);
}

#ifdef MEMORY_CLEANUP
/*
 * @TODO this function is stupid.  macrotop is a global.  Promote
 *       purge_macro_tree to edit.h, don't bother with this #ifdef
 *       (as it turns out, there is no ifdef in the declaration, so
 *       which technically works as long as nothing tries to call
 *       the function but is bad practice IMO), and modify interface.c
 *       (the only place this is used) to use:
 *       purge_macro_tree(macrotop)
 *
 *       Doing it this way only makes sense if macrotop wasn't global.
 *       Remember to remove @private from the docblock when you promote
 *       purge_macro_tree :)
 */
void
free_old_macros(void)
{
    purge_macro_tree(macrotop);
}
#endif

/**
 * Recursively changes ownership (implementor) of macros
 *
 * This is the underpinning of 'chown_macros'.  Please note this is only
 * called if a player is toaded, so it is safe to leave this recursive
 * and cannot be used as an attack vector.
 *
 * @private
 * @param node the node we are working on
 * @param from the source player
 * @param to the destination player
 */
static void
chown_macros_rec(struct macrotable *node, dbref from, dbref to)
{
    if (!node)
        return;

    chown_macros_rec(node->left, from, to);

    if (node->implementor == from)
        node->implementor = to;

    chown_macros_rec(node->right, from, to);
}

/**
 * A wrapper around chown_macros_rec to hide the recursiveness
 *
 * @TODO This really isn't necessary; macrotop is a global, so just
 *       rename chown_macros_rec to chown_macros and then change
 *       the *one* place this is used (player.c) to pass macrotop
 *       in.
 *
 *       Set the doc-block for chown_macros_rec to not-private and
 *       update the edit.h file.
 */
void
chown_macros(dbref from, dbref to)
{
    chown_macros_rec(macrotop, from, to);
}

/**
 * Implementation of the disassemble editor command
 *
 * This iterates over the program and and displays each instruction to
 * the end user.  It gives some insight over how MUF is interpreted, though
 * not sure how useful it really is.
 *
 * @private
 * @param player the player to display output to
 * @param program the program to disassemble
 */
static void
disassemble(dbref player, dbref program)
{
    struct inst *curr;
    struct inst *codestart;
    char buf[BUFFER_LEN];

    codestart = curr = PROGRAM_CODE(program);

    if (!PROGRAM_SIZ(program)) {
        notify(player, "Nothing to disassemble!");
        return;
    }

    for (int i = 0; i < PROGRAM_SIZ(program); i++, curr++) {
        /*
         * The type of the instruction determines how we display it.
         * There is a lot of redundant code here, but I'm not sure
         * it is terribly feasible to consolidate it.
         */
        switch (curr->type) {
            case PROG_PRIMITIVE:
                if (curr->data.number >= 1 && curr->data.number <= prim_count)
                    snprintf(buf, sizeof(buf), "%d: (line %d) PRIMITIVE: %s", i,
                             curr->line, base_inst[curr->data.number - 1]);
                else
                    snprintf(buf, sizeof(buf), "%d: (line %d) PRIMITIVE: %d", i, curr->line,
                             curr->data.number);
                break;
            case PROG_MARK:
                snprintf(buf, sizeof(buf), "%d: (line %d) MARK", i, curr->line);
                break;
            case PROG_STRING:
                snprintf(buf, sizeof(buf), "%d: (line %d) STRING: \"%s\"", i,
                         curr->line, DoNullInd(curr->data.string));
                break;
            case PROG_ARRAY:
                snprintf(buf, sizeof(buf), "%d: (line %d) ARRAY: %d items", i,
                         curr->line,
                         curr->data.array ? curr->data.array->items : 0);
                break;
            case PROG_FUNCTION:
                snprintf(buf, sizeof(buf),
                         "%d: (line %d) FUNCTION: %s, VARS: %d, ARGS: %d", i,
                         curr->line, DoNull(curr->data.mufproc->procname),
                         curr->data.mufproc->vars, curr->data.mufproc->args);
                break;
            case PROG_LOCK:
                snprintf(buf, sizeof(buf), "%d: (line %d) LOCK: [%s]", i,
                         curr->line,
                         curr->data.lock == TRUE_BOOLEXP ? "TRUE_BOOLEXP" :
                         unparse_boolexp(0, curr->data.lock, 0));
                break;
            case PROG_INTEGER:
                snprintf(buf, sizeof(buf), "%d: (line %d) INTEGER: %d", i,
                         curr->line, curr->data.number);
                break;
            case PROG_FLOAT:
                snprintf(buf, sizeof(buf), "%d: (line %d) FLOAT: %.17g", i,
                         curr->line, curr->data.fnumber);
                break;
            case PROG_ADD:
                snprintf(buf, sizeof(buf), "%d: (line %d) ADDRESS: %d", i,
                         curr->line, (int) (curr->data.addr->data - codestart));
                break;
            case PROG_TRY:
                snprintf(buf, sizeof(buf), "%d: (line %d) TRY: %d", i,
                         curr->line, (int) (curr->data.call - codestart));
                break;
            case PROG_IF:
                snprintf(buf, sizeof(buf), "%d: (line %d) IF: %d", i,
                         curr->line, (int) (curr->data.call - codestart));
                break;
            case PROG_JMP:
                snprintf(buf, sizeof(buf), "%d: (line %d) JMP: %d", i,
                         curr->line, (int) (curr->data.call - codestart));
                break;
            case PROG_EXEC:
                snprintf(buf, sizeof(buf), "%d: (line %d) EXEC: %d", i,
                         curr->line, (int) (curr->data.call - codestart));
                break;
            case PROG_OBJECT:
                snprintf(buf, sizeof(buf), "%d: (line %d) OBJECT REF: %d", i,
                         curr->line, curr->data.number);
                break;
            case PROG_VAR:
                snprintf(buf, sizeof(buf), "%d: (line %d) VARIABLE: %d", i,
                         curr->line, curr->data.number);
                break;
            case PROG_SVAR:
                snprintf(buf, sizeof(buf), "%d: (line %d) SCOPEDVAR: %d (%s)",
                         i, curr->line, curr->data.number,
                         scopedvar_getname_byinst(curr, curr->data.number));
                break;
            case PROG_SVAR_AT:
                snprintf(buf, sizeof(buf),
                         "%d: (line %d) FETCH SCOPEDVAR: %d (%s)", i,
                         curr->line, curr->data.number,
                         scopedvar_getname_byinst(curr, curr->data.number));
                break;
            case PROG_SVAR_AT_CLEAR:
                snprintf(buf, sizeof(buf),
                         "%d: (line %d) FETCH SCOPEDVAR (clear optim): %d (%s)",
                         i, curr->line, curr->data.number,
                         scopedvar_getname_byinst(curr, curr->data.number));
                break;
            case PROG_SVAR_BANG:
                snprintf(buf, sizeof(buf),
                         "%d: (line %d) SET SCOPEDVAR: %d (%s)", i, curr->line,
                         curr->data.number,
                         scopedvar_getname_byinst(curr, curr->data.number));
                break;
            case PROG_LVAR:
                snprintf(buf, sizeof(buf), "%d: (line %d) LOCALVAR: %d", i,
                         curr->line, curr->data.number);
                break;
            case PROG_LVAR_AT:
                snprintf(buf, sizeof(buf), "%d: (line %d) FETCH LOCALVAR: %d",
                         i, curr->line, curr->data.number);
                break;
            case PROG_LVAR_AT_CLEAR:
                snprintf(buf, sizeof(buf),
                         "%d: (line %d) FETCH LOCALVAR (clear optim): %d", i,
                         curr->line, curr->data.number);
                break;
            case PROG_LVAR_BANG:
                snprintf(buf, sizeof(buf), "%d: (line %d) SET LOCALVAR: %d", i,
                         curr->line, curr->data.number);
                break;
            case PROG_CLEARED:
                snprintf(buf, sizeof(buf), "%d: (line ?) CLEARED INST AT %s:%d",
                         i, (char *) curr->data.addr, curr->line);
            default:
                snprintf(buf, sizeof(buf), "%d: (line ?) UNKNOWN INST", i);
        }

        notify(player, buf);
    }
}

/**
 * Puts player into insert mode
 *
 * 'arg' is an array of integers, and if 'argc' is non-zero we will
 * us the first element in 'arg' as the starting line number.
 *
 * @private
 * @param player the player doing the editing
 * @param program the program to be edited
 * @param arg arguments array - only the first one matters
 * @param argc count of elements in arg
 */
static void
do_insert(dbref player, dbref program, int arg[], int argc)
{
    PLAYER_SET_INSERT_MODE(player, PLAYER_INSERT_MODE(player) + 1);

    /* set current line to something else if necessary */
    if (argc)
        PROGRAM_SET_CURR_LINE(program, arg[0] - 1);
}

/**
 * Delete lines from a program
 *
 * Deletes line arg[0] if one argument, lines arg[0] through arg[1] if two
 * arguments.  And finally, current line if no argument.
 *
 * WARNING: arg *must* have 2 entries in it or this will segfault,
 *          regardless of the value of 'argc'.
 *
 * @private
 * @param player the player doing the deleting
 * @param program the program to delete lines from
 * @param arg the numeric arguments - line numbers as described above
 * @param argc the count of items in arg
 */
static void
do_delete(dbref player, dbref program, int arg[], int argc)
{
    struct line *curr, *temp;
    int i;

    switch (argc) {
        case 0:
            arg[0] = PROGRAM_CURR_LINE(program);
        case 1:
            arg[1] = arg[0];
        case 2:
            /*
             * delete from line 1 to line 2
             *
             * first, check for conflict
             */
            if (arg[0] > arg[1]) {
                notify(player, "Nonsensical arguments.");
                return;
            }

            i = arg[0] - 1;

            for (curr = PROGRAM_FIRST(program); curr && i; i--)
                curr = curr->next;

            if (curr) {
                int n = 0;

                PROGRAM_SET_CURR_LINE(program, arg[0]);
                i = arg[1] - arg[0] + 1;

                /* delete n lines */
                while (i && curr) {
                    temp = curr;

                    if (curr->prev)
                        curr->prev->next = curr->next;
                    else
                        PROGRAM_SET_FIRST(program, curr->next);

                    if (curr->next)
                        curr->next->prev = curr->prev;

                    curr = curr->next;
                    free_line(temp);
                    i--;
                }

                n = arg[1] - arg[0] - i + 1;
                notifyf(player, "%d line%s deleted", n, n != 1 ? "s" : "");
            } else
                notify(player, "No line to delete!");
                break;
        default:
            notify(player, "Too many arguments!");
            break;
    }
}

/**
 * Quit from edit mode.  Put player back into the regular game mode.
 *
 * This is a quit and save action.  Also does the logginng of the program
 * text if logging is turned on.
 *
 * @private
 * @param player the player editing
 * @param program the program being edited
 */
static void
do_quit(dbref player, dbref program)
{
    char unparse_buf[BUFFER_LEN];
    unparse_object(player, program, unparse_buf, sizeof(unparse_buf));
    log_status("PROGRAM SAVED: %s by %s(%d)", unparse_buf,
               NAME(player), player);
    write_program(PROGRAM_FIRST(program), program);

    if (tp_log_programs)
        log_program_text(PROGRAM_FIRST(program), player, program);

    free_prog_text(PROGRAM_FIRST(program));
    PROGRAM_SET_FIRST(program, NULL);
    FLAGS(program) &= ~INTERNAL;
    FLAGS(player) &= ~INTERACTIVE;
    PLAYER_SET_CURR_PROG(player, NOTHING);
    DBDIRTY(player);
    DBDIRTY(program);
}

/**
 * Quit from edit mode, with no changes written.
 *
 * @private
 */
static void
do_cancel(dbref player, dbref program)
{
    uncompile_program(program);
    free_prog_text(PROGRAM_FIRST(program));
    PROGRAM_SET_FIRST(program, NULL);
    FLAGS(program) &= ~INTERNAL;
    FLAGS(player) &= ~INTERACTIVE;
    PLAYER_SET_CURR_PROG(player, NOTHING);
    DBDIRTY(player);
}

/**
 * List program using the given arguments
 *
 * If no argument, redisplay the current line.  If 1 argument, display that
 * line.  If 2 arguments, display all in between.
 *
 * WARNING: oarg *must* have 2 entries in it or this will segfault,
 *          regardless of the value of 'argc'.
 *
 * If comment_sysmsg is true, extra messages injected by the system
 * such as "X lines displayed" usually displayed at the end of the listing
 * will be commented out.
 *
 * @param player the player listing code
 * @param program the program to be listed
 * @param oarg argument array with line numbers
 * @param argc the number of arguments in oarg
 * @param comment_sysmsg boolean if true any extra messages are commented
 */
void
list_program(dbref player, dbref program, int *oarg, int argc,
             int comment_sysmsg)
{
    struct line *curr;
    int i, count;
    int arg[2];
    char *msg_start = comment_sysmsg ? "( " : "";
    char *msg_end = comment_sysmsg ? " )" : "";

    if (oarg) {
        arg[0] = oarg[0];

        if (argc > 1)
            arg[1] = oarg[1];
    } else
        arg[0] = arg[1] = 0;

    switch (argc) {
        case 0:
            arg[0] = PROGRAM_CURR_LINE(program);
        case 1:
            arg[1] = arg[0];
        case 2:
            if ((arg[0] > arg[1]) && (arg[1] != -1)) {
                notifyf_nolisten(player, "%sArguments don't make sense!%s", msg_start, msg_end);
                return;
            }

            i = arg[0] - 1;

            for (curr = PROGRAM_FIRST(program); i && curr; i--)
                curr = curr->next;

            if (curr) {
                i = arg[1] - arg[0] + 1;

                /* display n lines */
                for (count = arg[0]; curr && (i || (arg[1] == -1)); i--) {
                    if (FLAGS(player) & INTERNAL)
                        notifyf_nolisten(player, "%3d: %s", count, DoNull(curr->this_line));
                    else
                        notifyf_nolisten(player, "%s", DoNull(curr->this_line));

                    count++;
                    curr = curr->next;
                }

                if (count - arg[0] > 1) {
                    notifyf_nolisten(player, "%s%d lines displayed.%s", msg_start, count - arg[0], msg_end);
                }
            } else
                notifyf_nolisten(player, "%sLine not available for display.%s", msg_start, msg_end);

            break;
        default:
            notifyf_nolisten(player, "%sToo many arguments!%s", msg_start, msg_end);
            break;
    }
}

/**
 * List a program's header comments
 *
 * This iterates over the first lines of a program and outputs all the
 * ones that start with (.  Stops listing when it comes across a line
 * that doesn't start with (.
 *
 * @private
 * @param player the player to list to
 * @param program the program to list
 */
static void
do_list_header(dbref player, dbref program)
{
    struct line *curr = read_program(program);

    /*
     * @TODO This is really a dumb way to do this ... we should instead
     *       find the last closing ) that isn't followed by another ( on
     *       the next line.
     */
    while (curr && (curr->this_line)[0] == '(') {
        notify(player, curr->this_line);
        curr = curr->next;
    }

    if (!(FLAGS(program) & INTERNAL)) {
        free_prog_text(curr);
    }

    notify(player, "Done.");
}

/**
 * Lists the header of a given program
 *
 * The program should be a dbref in arg[0], and argc must be 1, or this
 * will trigger an error.
 *
 * Does permission checks to make sure 'player' can view the program.
 *
 * @private
 * @param player the player looking at the listing
 * @param arg the argument array - see notes above
 * @param argc must be 1
 */
static void
val_and_head(dbref player, int arg[], int argc)
{
    dbref program;

    if (argc != 1) {
        notify(player, "I don't understand which header you're trying to look at.");
        return;
    }

    program = arg[0];

    if (!ObjExists(program) || Typeof(program) != TYPE_PROGRAM) {
        notify(player, "That isn't a program.");
        return;
    }

    if (!(controls(player, program) || (FLAGS(program) & VEHICLE))) {
        notify(player, "That's not a public program.");
        return;
    }

    do_list_header(player, program);
}

/*
 * @TODO This function is stupid.  It is used in exactly one place.
 *       Just copy these lines in list_publics.  I don't know why this
 *       was done this way.
 */
static void
do_list_publics(dbref player, dbref program)
{
    notify(player, "PUBLIC functions:");
    for (struct publics *ptr = PROGRAM_PUBS(program); ptr; ptr = ptr->next)
        notify(player, ptr->subname);
}

/**
 * List publics on a program
 *
 * If argc == 1 and arg[0] is a program ref, that is the program that publics
 * are listed on.  If argc is 0, then the currently edited program is
 * listed.
 *
 * This does all the permission checks needed and compiles the program if
 * it isn't already compiled so the publics structures are populated.
 *
 * @private
 * @param descr the descriptor of the listing player
 * @param player the listing player
 * @param arg the argument array
 * @param argc the number of arguments
 */
static void
list_publics(int descr, dbref player, int arg[], int argc)
{
    dbref program;

    if (argc > 1) {
        notify(player,
               "I don't understand which program you want to list PUBLIC functions for.");
        return;
    }

    program = (argc == 0) ? PLAYER_CURR_PROG(player) : arg[0];

    if (!OkObj(program) || Typeof(program) != TYPE_PROGRAM) {
        notify(player, "That isn't a program.");
        return;
    }

    if (!(controls(player, program) || (FLAGS(program) & VEHICLE))) {
        notify(player, "That's not a public program.");
        return;
    }

    if (!(PROGRAM_CODE(program))) {
        if (program == PLAYER_CURR_PROG(player)) {
            do_compile(descr, OWNER(program), program, 0);
        } else {
            struct line *tmpline;

            tmpline = PROGRAM_FIRST(program);
            PROGRAM_SET_FIRST(program, (struct line *) read_program(program));
            do_compile(descr, OWNER(program), program, 0);
            free_prog_text(PROGRAM_FIRST(program));
            PROGRAM_SET_FIRST(program, tmpline);
        }

        if (!PROGRAM_CODE(program)) {
            notify(player, "Program not compilable.");
            return;
        }
    }

    do_list_publics(player, program);
}

/**
 * Toggle line number display
 *
 * If argc evaluates to true, then arg[0] is checked.  If arg[0] is
 * 0, then line numbers are turned off, otherwise they are turned on.
 *
 * If argc evaluates to false, then line numbers are toggled.
 *
 * The flag INTERNAL is used to determine if line numbers are on or off.
 *
 * @private
 * @param player the player toggling line numbers
 * @param arg the arguments as described above
 * @param argc the argument count as described above
 */
static void
toggle_numbers(dbref player, int arg[], int argc)
{
    if (argc) {
        switch (arg[0]) {
            case 0:
                FLAGS(player) &= ~INTERNAL;
                notify(player, "Line numbers off.");
                break;

            default:
                FLAGS(player) |= INTERNAL;
                notify(player, "Line numbers on.");
                break;
        }
    } else if (FLAGS(player) & INTERNAL) {
        FLAGS(player) &= ~INTERNAL;
        notify(player, "Line numbers off.");
    } else {
        FLAGS(player) |= INTERNAL;
        notify(player, "Line numbers on.");
    }
}

/**
 * Insert this line into program (or exit editor if line is EXIT_INSERT)
 *
 * This is surprisingly complex.  Handles the check for exiting insert
 * mode and adds the line in the appropriate place otherwise.
 *
 * @private
 * @param player the player doing the editing
 * @param line the line to process
 */
static void
insert_line(dbref player, const char *line)
{
    dbref program;
    int i;
    struct line *curr;
    struct line *new_line;

    program = PLAYER_CURR_PROG(player);
    if (!strcasecmp(line, EXIT_INSERT)) {
        PLAYER_SET_INSERT_MODE(player, 0);  /* turn off insert mode */
        notify_nolisten(player, "Exiting insert mode.", 1);
        return;
    }

    i = PROGRAM_CURR_LINE(program) - 1;

    for (curr = PROGRAM_FIRST(program); curr && i && i + 1; i--)
        curr = curr->next;

    new_line = get_new_line();  /* initialize line */

    if (!*line) {
        new_line->this_line = alloc_string(" ");
    } else {
        new_line->this_line = alloc_string(line);
    }

    if (!PROGRAM_FIRST(program)) {  /* nothing --- insert in front */
        PROGRAM_SET_FIRST(program, new_line);
        PROGRAM_SET_CURR_LINE(program, 2);  /* insert at the end */

        /* DBDIRTY(program); */
        return;
    }

    if (!curr) {    /* insert at the end */
        i = 1;

        for (curr = PROGRAM_FIRST(program); curr->next; curr = curr->next)
            i++;    /* count lines */

        PROGRAM_SET_CURR_LINE(program, i + 2);
        new_line->prev = curr;
        curr->next = new_line;
        /* DBDIRTY(program); */
        return;
    }

    if (!PROGRAM_CURR_LINE(program)) {     /* insert at the beginning */
        PROGRAM_SET_CURR_LINE(program, 1); /* insert after this new
                                            * line
                                            */
        new_line->next = PROGRAM_FIRST(program);
        PROGRAM_SET_FIRST(program, new_line);
        /* DBDIRTY(program); */
        return;
    }

    /* inserting in the middle */
    PROGRAM_SET_CURR_LINE(program, PROGRAM_CURR_LINE(program) + 1);
    new_line->prev = curr;
    new_line->next = curr->next;

    if (new_line->next)
        new_line->next->prev = new_line;

    curr->next = new_line;
}

/**
 * The editor itself -- this gets called each time every time to parse commands.
 *
 * 'command' is the input text.  It is parsed for commands, and this
 * handles either inserting the line or running the appropriate command.
 *
 * @private
 * @param descr the descriptor of the editing user
 * @param player the player editing
 * @param command the input line
 */
static void
editor(int descr, dbref player, const char *command)
{
    dbref program;
    int arg[MAX_ARG + 1];
    char buf[BUFFER_LEN];
    const char *word[MAX_ARG + 1];
    int i, j;   /* loop variables */

    program = PLAYER_CURR_PROG(player);

    /* check to see if we are insert mode */
    if (PLAYER_INSERT_MODE(player)) {
        insert_line(player, command);   /* insert it! */
        return;
    }

    /* parse the commands */
    for (i = 0; i <= MAX_ARG && *command; i++) {
<<<<<<< HEAD
        skip_whitespace(&command);
        j = 0;

        while (*command && !isspace(*command)) {
            buf[j] = *command;
            command++;
            j++;
        }

        buf[j] = '\0';

        /*
         * Copy the buffer segment.  We will clean up the elements
         * in word before exiting.
         */
        word[i] = alloc_string(buf);

        /* Create a macro if applicable */
        if ((i == 1) && !strcasecmp(word[0], "def")) {
            if (word[1] &&
                (word[1][0] == '.'
                 || (word[1][0] >= '0' && word[1][0] <= '9'))) {
                notify(player, "Invalid macro name.");

                /*
                 * @TODO MEMORY LEAK!  'word' contents is not
                 *       free'd
                 */
                return;
            }

            skip_whitespace(&command);
            word[2] = alloc_string(command);

            if (!word[2])
                notify(player, "Invalid definition syntax.");
            else {
                if (insert_macro(word[1], word[2], player, &macrotop)) {
                    notify(player, "Entry created.");
                } else {
                    notify(player, "That macro already exists!");
                }
            }

            for (; i >= 0; i--) {
                if (word[i])
                    free((void *) word[i]);
            }

            return;
        }

        arg[i] = atoi(buf);

        /* Arguments are always numbers */
        if (arg[i] < 0) {
            notify(player, "Negative arguments not allowed!");

            for (; i >= 0; i--) {
                if (word[i])
                    free((void *) word[i]);
            }

            return;
        }
=======
	skip_whitespace(&command);
	j = 0;
	while (*command && !isspace(*command)) {
	    buf[j] = *command;
	    command++;
	    j++;
	}

	buf[j] = '\0';
	word[i] = alloc_string(buf);
	if ((i == 1) && !strcasecmp(word[0], "def")) {
	    if (word[1] && (word[1][0] == '.' || (word[1][0] >= '0' && word[1][0] <= '9'))) {
		notify(player, "Invalid macro name.");
		return;
	    }
	    skip_whitespace(&command);
	    word[2] = alloc_string(command);
	    if (!word[2])
		notify(player, "Invalid definition syntax.");
	    else {
		if (insert_macro(word[1], word[2], player, &macrotop)) {
		    notify(player, "Entry created.");
		} else {
		    notify(player, "That macro already exists!");
		}
	    }
	    for (; i >= 0; i--) {
                free((void *) word[i]);
	    }
	    return;
	}
	arg[i] = atoi(buf);
	if (arg[i] < 0) {
	    notify(player, "Negative arguments not allowed!");
	    for (; i >= 0; i--) {
                free((void *) word[i]);
	    }
	    return;
	}
>>>>>>> fed8e6ab
    }

    i--;

    while ((i >= 0) && !word[i])
        i--;

    if (i < 0) {
        return;
    } else {
        /*
         * Process the commands, which are all single characters after
         * we have checked for def.
         */
        switch (word[i][0]) {
            case KILL_COMMAND:
                if (!Wizard(player)) {
                    notify(player, "I'm sorry Dave, but I can't let you do that.");
                } else {
                    if (kill_macro(word[0], player, &macrotop))
                        notify(player, "Macro entry deleted.");
                    else
                        notify(player, "Macro to delete not found.");
                }

                break;

            case SHOW_COMMAND:
                list_macros(word, i, player, 1);
                break;

            case SHORTSHOW_COMMAND:
                list_macros(word, i, player, 0);
                break;

            case INSERT_COMMAND:
                do_insert(player, program, arg, i);
                notify(player, "Entering insert mode.");
                break;

            case DELETE_COMMAND:
                do_delete(player, program, arg, i);
                break;

            case QUIT_EDIT_COMMAND:
                do_quit(player, program);
                notify(player, "Editor exited.");
                break;

            case CANCEL_EDIT_COMMAND:
                do_cancel(player, program);
                notify(player, "Changes cancelled.");
                break;

            case COMPILE_COMMAND:
                /* compile code belongs in compile.c, not in the editor */
                do_compile(descr, player, program, 1);
                notify(player, "Compiler done.");
                break;

            case LIST_COMMAND:
                list_program(player, program, arg, i, 0);
                break;

            case EDITOR_HELP_COMMAND:
                spit_file(player, tp_file_editor_help);
                break;

            case VIEW_COMMAND:
                val_and_head(player, arg, i);
                break;

            case UNASSEMBLE_COMMAND:
                disassemble(player, program);
                break;

            case NUMBER_COMMAND:
                toggle_numbers(player, arg, i);
                break;

            case PUBLICS_COMMAND:
                list_publics(descr, player, arg, i);
                break;

            default:
                notify(player, "Illegal editor command.");
                break;
        }
    }

    for (; i >= 0; i--) {
<<<<<<< HEAD
        if (word[i])
            free((void *) word[i]);
=======
        free((void *) word[i]);
>>>>>>> fed8e6ab
    }
}

/**
 * Allocate a new line structure
 *
 * @return newly allocated struct line
 */
struct line *
get_new_line(void)
{
    struct line *nu;

    nu = malloc(sizeof(struct line));

    if (!nu) {
        fprintf(stderr, "get_new_line(): Out of memory!\n");
        abort();
    }

    /*
     * @TODO Better to use memset(nu, 0, sizeof(struct line));
     */
    nu->this_line = NULL;
    nu->next = NULL;
    nu->prev = NULL;
    return nu;
}

/**
 * Read a program from the disk and return it as a linked list of struct line
 *
 * @param i the dbref of the program to load
 * @return the program text as a linked list of struct line
 */
struct line *
read_program(dbref i)
{
    char buf[BUFFER_LEN];
    struct line *first;
    struct line *prev = NULL;
    struct line *nu;
    FILE *f;
    int len;

    first = NULL;
    snprintf(buf, sizeof(buf), "muf/%d.m", (int) i);
    f = fopen(buf, "rb");

    if (!f)
        return 0;

    while (fgets(buf, BUFFER_LEN, f)) {
        nu = get_new_line();
        len = strlen(buf);

        if (len > 0 && buf[len - 1] == '\n') {
            buf[len - 1] = '\0';
            len--;
        }

        if (len > 0 && buf[len - 1] == '\r') {
            buf[len - 1] = '\0';
            len--;
        }

        if (!*buf)
            strcpyn(buf, sizeof(buf), " ");
            nu->this_line = alloc_string(buf);

            if (!first) {
                prev = nu;
                first = nu;
            } else {
                prev->next = nu;
                nu->prev = prev;
                prev = nu;
            }
    }

    fclose(f);
    return first;
}

/**
 * Write program text to disk
 *
 * @param first the head of the linked list of lines to write
 * @param i the dbref of the program to write
 */
void
write_program(struct line *first, dbref i)
{
    FILE *f;
    char fname[BUFFER_LEN];

    snprintf(fname, sizeof(fname), "muf/%d.m", (int) i);
    f = fopen(fname, "wb");

    if (!f) {
        log_status("Couldn't open file %s!", fname);
        return;
    }

    while (first) {
        if (!first->this_line)
            continue;

        if (fputs(first->this_line, f) == EOF) {
            abort();
        }

        if (fputc('\n', f) == EOF) {
            abort();
        }

        first = first->next;
    }

    fclose(f);
}

/**
 * Implementation of the @list command
 *
 * This includes all permission checking around whether someone can
 * list the program, and checking to make sure that 'name' is a program.
 *
 * linespec is surprisingly complex; you can have one of the following
 * prefixes:
 *
 * ! - outputs system messages as comments.  This comments anything that
 *     @list is injecting into the message stream, such as the line
 *     count at the end.
 *
 * @ - List program without line numbers overriding default
 *
 * # - List program with line numbers, overriding default
 *
 * You can then have a single line, or a line range with a hyphen.
 * By default the entire program is listed if no range is provided.
 *
 * @param descr the descriptor of the person doing the call
 * @param player the player doing the call
 * @param name the program to list
 * @param linespec the arguments to list, as described above.
 */
void
do_list(int descr, dbref player, const char *name, char *linespec)
{
    dbref thing;
    const char *p;
    char *q;
    int range[2];
    int argc;
    int comment_sysmsg = 0;
    object_flag_type prevflags = FLAGS(player);
    struct match_data md;
    struct line *tmpline;

    init_match(descr, player, name, TYPE_PROGRAM, &md);
    match_neighbor(&md);
    match_possession(&md);
    match_registered(&md);
    match_absolute(&md);

    if ((thing = noisy_match_result(&md)) == NOTHING)
        return;

    if (Typeof(thing) != TYPE_PROGRAM) {
        notify(player, "You can't list anything but a program.");
        return;
    }

    if (!(controls(player, thing) || (FLAGS(thing) & VEHICLE))) {
        notify(player,
               "Permission denied. (You don't control the program, and it's not set Viewable)");
        return;
    }

    while (*linespec && (*linespec == '!' || *linespec == '#' || *linespec == '@')) {
        prevflags = FLAGS(player);

        switch (*linespec) {
            case '!':
                comment_sysmsg = 1;
                break;
            case '#':
                FLAGS(player) |= INTERNAL;
                break;
            case '@':
                FLAGS(player) &= ~INTERNAL;
                break;
            default:
                break;
        }

        (void) *linespec++;
    }

    if (!*linespec) {
        range[0] = 1;
        range[1] = -1;
        argc = 2;
    } else {
        q = (char *)(p = linespec);

        while (*p) {
            while (*p && !isspace(*p))
                *q++ = *p++;

            skip_whitespace(&p);
        }

        *q = '\0';

        argc = 1;
        if (isdigit(*linespec)) {
            range[0] = atoi(linespec);

            while (*linespec && isdigit(*linespec))
                linespec++;
        } else {
            range[0] = 1;
        }

        if (*linespec) {
            argc = 2;

            if (*linespec == '-')
                linespec++;

            if (*linespec)
                range[1] = atoi(linespec);
            else
                range[1] = -1;
        }
    }

    tmpline = PROGRAM_FIRST(thing);
    PROGRAM_SET_FIRST(thing, read_program(thing));
    list_program(player, thing, range, argc, comment_sysmsg);
    free_prog_text(PROGRAM_FIRST(thing));
    PROGRAM_SET_FIRST(thing, tmpline);
    FLAGS(player) = prevflags;
    return;
}

/**
 * Determine if a player is editing or running an interactive command.
 *
 * If the player is flagged READMODE, then they are in an interactive
 * MUF program.  Otherwise, they are in the editor.
 *
 * This function is only called if the player is set INTERACTIVE, so
 * therefore if a player is only set INTERACTIVE but not READMODE then
 * they are in the editor.
 *
 * @param descr the descriptor of the player we are tracking interactivity for
 * @param player the player interacting
 * @param command the command they typed in
 */
void
interactive(int descr, dbref player, const char *command)
{
    if (FLAGS(player) & READMODE) {
        /*
         * process command, push onto stack, and return control to forth
         * program
         */
        handle_read_event(descr, player, command);
    } else {
        editor(descr, player, command);
    }
}

/**
 * Recursively dump MUF macros to a file handle
 *
 * Macros are written in a format that macroload can read
 *
 * Specifically, one macro per line in alphabetical order.  Each
 * macro takes 3 lines.
 *
 * The first line is the name of the macro.
 * The second line is the macro definition.
 * The third line is the dbref of the MUCK creator with no leading #
 *
 * @param node the macrotable to dump.
 * @param f the file handle to write to.
 */
void
macrodump(struct macrotable *node, FILE * f)
{
    if (!node)
        return;

    /*
     * @TODO This is a potential attack vector - we can avoid crashing
     *       the MUCK with too many macro's by limiting how deep our
     *       recursion can go (to say about 10,000 macro's)
     *
     *       Or a loop could be used, but it would be a much more messy
     *       mash of code.
     */

    macrodump(node->left, f);
    putstring(f, node->name);
    putstring(f, node->definition);
    putref(f, node->implementor);
    macrodump(node->right, f);
}

/**
 * Fetch the next line from a given file handle
 *
 * This cleans off trailing \n and \r if applicable.  Returns an allocated
 * string copy -- the caller must free the memory.
 *
 * @private
 * @param f the file handle to read from
 * @return a copy of the file line
 */
static char *
file_line(FILE * f)
{
    char buf[BUFFER_LEN];
    int len;

    if (!fgets(buf, BUFFER_LEN, f))
        return NULL;

    len = strlen(buf);

    if (buf[len - 1] == '\n') {
        buf[--len] = '\0';
    }

    if (buf[len - 1] == '\r') {
        buf[--len] = '\0';
    }

    return alloc_string(buf);
}

/**
 * Turn a linked list of macros into a proper tree.
 *
 * For whatever reason, macros are loaded from a file into what is
 * more or less a flat linked list, and then "folded" into a tree.
 *
 * I'm not sure why we don't just use 'insert_macro' ... there is
 * unlikely to be enough macros to be a problem and macroload is
 * only called once.  Why have 2 ways to add macros?
 *
 * @TODO Remove this and have macroload/macrochain just use insert_macro
 *
 * @private
 * @param center the center node of the macro table
 */
static void
foldtree(struct macrotable *center)
{
    int count = 0;
    struct macrotable *nextcent = center;

    for (; nextcent; nextcent = nextcent->left)
        count++;

    if (count > 1) {
        for (nextcent = center, count /= 2; count--; nextcent = nextcent->left) ;

        if (center->left)
            center->left->right = NULL;

        center->left = nextcent;
        foldtree(center->left);
    }

    for (count = 0, nextcent = center; nextcent; nextcent = nextcent->right)
        count++;

    if (count > 1) {
        for (nextcent = center, count /= 2; count--; nextcent = nextcent->right) ;

        if (center->right)
            center->right->left = NULL;

        foldtree(center->right);
    }
}

/**
 * Load macros into a linked list
 *
 * @TODO For whatever dumb reason, we load the macros into a linked list,
 *       then turn it into a tree.  This needs to get refactored to
 *       just use insert_macro so we don't need to do this ridiculous
 *       linked list then tree-fold.
 *
 *       For additional dumb reasons, this is *recursive* which is
 *       just counterintuitive.  Never recurse when a loop will do the
 *       job easier and more efficiently.
 *
 * @private
 * @param lastnode the node to start loading into
 * @param f the file handle to load from
 * @return number of macros loaded
 */
static int
macrochain(struct macrotable *lastnode, FILE * f)
{
    char *line, *line2;
    struct macrotable *newmacro;

    if (!(line = file_line(f)))
        return 0;

    line2 = file_line(f);

    newmacro = (struct macrotable *) new_macro(line, line2, getref(f));
    free(line);
    free(line2);

    if (!macrotop)
        macrotop = (struct macrotable *) newmacro;
    else {
        newmacro->left = lastnode;

        if (lastnode)
            lastnode->right = newmacro;
    }
    return (1 + macrochain(newmacro, f));
}

/**
 * Load the macros from a file
 *
 * The file format is described in the save function.
 *
 * @see macrodump
 *
 * @param f the file handle to load from
 */
void
macroload(FILE * f)
{
    int count = 0;

    macrotop = NULL;
    count = macrochain(macrotop, f);
    for (count /= 2; count--; macrotop = macrotop->right) ;
    foldtree(macrotop);
    return;
}

/**
 * Starts editing a program
 *
 * This does controls permission checking and makes sure nobody else
 * is editing the program (INTERNAL flag set on program object).  Does
 * not check if player is a MUCKER.
 *
 * @param player the player doing the editing
 * @param program the program to edit
 */
void
edit_program(dbref player, dbref program)
{
    char unparse_buf[BUFFER_LEN];

    if ((Typeof(program) != TYPE_PROGRAM) || !controls(player, program)) {
        notify(player, "Permission denied!");
        return;
    }

    if (FLAGS(program) & INTERNAL) {
        notify(player,
               "Sorry, this program is currently being edited by someone else.  Try again later.");
        return;
    }

    PROGRAM_SET_FIRST(program, read_program(program));
    FLAGS(program) |= INTERNAL;
    DBDIRTY(program);

    PLAYER_SET_CURR_PROG(player, program);
    FLAGS(player) |= INTERACTIVE;
    DBDIRTY(player);

    unparse_object(player, program, unparse_buf, sizeof(unparse_buf));
    notifyf(player, "Entering editor for %s.", unparse_buf);

    list_program(player, program, NULL, 0, 0);
}<|MERGE_RESOLUTION|>--- conflicted
+++ resolved
@@ -363,18 +363,9 @@
 
     purge_macro_tree(node->left);
     purge_macro_tree(node->right);
-<<<<<<< HEAD
-
-    if (node->name)
-        free(node->name);
-
-    if (node->definition)
-        free(node->definition);
-
-=======
+
     free(node->name);
     free(node->definition);
->>>>>>> fed8e6ab
     free(node);
 }
 
@@ -407,7 +398,6 @@
     else if (strcmp(killname, node->name))
         return erase_node(node, node->right, killname, mtop);
     else {
-<<<<<<< HEAD
         /*
          * The majority of this code is duplicated.  Seems like the
          * free statements could be pulled out above the 'if' statement
@@ -421,12 +411,8 @@
             if (node->right)
                 grow_macro_tree(mtop, node->right);
 
-            if (node->name)
-                free(node->name);
-
-            if (node->definition)
-                free(node->definition);
-
+            free(node->name);
+            free(node->definition);
             free(node);
             return 1;
         } else {
@@ -435,34 +421,11 @@
             if (node->left)
                 grow_macro_tree(mtop, node->left);
 
-            if (node->name)
-                free(node->name);
-
-            if (node->definition)
-                free(node->definition);
-
+            free(node->name);
+            free(node->definition);
             free(node);
             return 1;
         }
-=======
-	if (node == oldnode->left) {
-	    oldnode->left = node->left;
-	    if (node->right)
-		grow_macro_tree(mtop, node->right);
-            free(node->name);
-            free(node->definition);
-	    free(node);
-	    return 1;
-	} else {
-	    oldnode->right = node->right;
-	    if (node->left)
-		grow_macro_tree(mtop, node->left);
-            free(node->name);
-            free(node->definition);
-	    free(node);
-	    return 1;
-	}
->>>>>>> fed8e6ab
     }
 }
 
@@ -496,7 +459,6 @@
     if (!(*mtop) || player == NOTHING) {
         return (0);
     } else if (!strcasecmp(macroname, (*mtop)->name)) {
-<<<<<<< HEAD
         struct macrotable *macrotemp = (*mtop);
         int whichway = ((*mtop)->left) ? 1 : 0;
 
@@ -504,27 +466,10 @@
 
         if ((*mtop) && (whichway ? macrotemp->right : macrotemp->left))
             grow_macro_tree((*mtop), whichway ? macrotemp->right : macrotemp->left);
-
-        if (macrotemp->name)
-            free(macrotemp->name);
-
-        if (macrotemp->definition)
-            free(macrotemp->definition);
-
+        free(macrotemp->name);
+        free(macrotemp->definition);
         free(macrotemp);
         return (1);
-=======
-	struct macrotable *macrotemp = (*mtop);
-	int whichway = ((*mtop)->left) ? 1 : 0;
-
-	*mtop = whichway ? (*mtop)->left : (*mtop)->right;
-	if ((*mtop) && (whichway ? macrotemp->right : macrotemp->left))
-	    grow_macro_tree((*mtop), whichway ? macrotemp->right : macrotemp->left);
-        free(macrotemp->name);
-        free(macrotemp->definition);
-	free(macrotemp);
-	return (1);
->>>>>>> fed8e6ab
     } else if (erase_node((*mtop), (*mtop), macroname, (*mtop)))
         return (1);
     else
@@ -1266,7 +1211,6 @@
 
     /* parse the commands */
     for (i = 0; i <= MAX_ARG && *command; i++) {
-<<<<<<< HEAD
         skip_whitespace(&command);
         j = 0;
 
@@ -1277,24 +1221,13 @@
         }
 
         buf[j] = '\0';
-
-        /*
-         * Copy the buffer segment.  We will clean up the elements
-         * in word before exiting.
-         */
         word[i] = alloc_string(buf);
 
-        /* Create a macro if applicable */
         if ((i == 1) && !strcasecmp(word[0], "def")) {
-            if (word[1] &&
-                (word[1][0] == '.'
-                 || (word[1][0] >= '0' && word[1][0] <= '9'))) {
+            if (word[1]
+                && (word[1][0] == '.'
+                    || (word[1][0] >= '0' && word[1][0] <= '9'))) {
                 notify(player, "Invalid macro name.");
-
-                /*
-                 * @TODO MEMORY LEAK!  'word' contents is not
-                 *       free'd
-                 */
                 return;
             }
 
@@ -1312,8 +1245,7 @@
             }
 
             for (; i >= 0; i--) {
-                if (word[i])
-                    free((void *) word[i]);
+                free((void *) word[i]);
             }
 
             return;
@@ -1321,58 +1253,15 @@
 
         arg[i] = atoi(buf);
 
-        /* Arguments are always numbers */
         if (arg[i] < 0) {
             notify(player, "Negative arguments not allowed!");
 
             for (; i >= 0; i--) {
-                if (word[i])
-                    free((void *) word[i]);
+                free((void *) word[i]);
             }
 
             return;
         }
-=======
-	skip_whitespace(&command);
-	j = 0;
-	while (*command && !isspace(*command)) {
-	    buf[j] = *command;
-	    command++;
-	    j++;
-	}
-
-	buf[j] = '\0';
-	word[i] = alloc_string(buf);
-	if ((i == 1) && !strcasecmp(word[0], "def")) {
-	    if (word[1] && (word[1][0] == '.' || (word[1][0] >= '0' && word[1][0] <= '9'))) {
-		notify(player, "Invalid macro name.");
-		return;
-	    }
-	    skip_whitespace(&command);
-	    word[2] = alloc_string(command);
-	    if (!word[2])
-		notify(player, "Invalid definition syntax.");
-	    else {
-		if (insert_macro(word[1], word[2], player, &macrotop)) {
-		    notify(player, "Entry created.");
-		} else {
-		    notify(player, "That macro already exists!");
-		}
-	    }
-	    for (; i >= 0; i--) {
-                free((void *) word[i]);
-	    }
-	    return;
-	}
-	arg[i] = atoi(buf);
-	if (arg[i] < 0) {
-	    notify(player, "Negative arguments not allowed!");
-	    for (; i >= 0; i--) {
-                free((void *) word[i]);
-	    }
-	    return;
-	}
->>>>>>> fed8e6ab
     }
 
     i--;
@@ -1464,12 +1353,7 @@
     }
 
     for (; i >= 0; i--) {
-<<<<<<< HEAD
-        if (word[i])
-            free((void *) word[i]);
-=======
         free((void *) word[i]);
->>>>>>> fed8e6ab
     }
 }
 
