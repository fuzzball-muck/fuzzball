/** @file look.c
 *
 * Implementation of different aspects of the 'look' command.  This is
 * a surprisingly complicated thing!
 *
 * This file is part of Fuzzball MUCK.  Please see LICENSE.md for details.
 */

#include "config.h"

#include "boolexp.h"
#include "commands.h"
#include "db.h"
#include "dbsearch.h"
#ifdef DISKBASE
#include "diskprop.h"
#endif
#include "fbstrings.h"
#include "fbtime.h"
#include "game.h"
#include "interface.h"
#include "match.h"
#include "mpi.h"
#include "player.h"
#include "predicates.h"
#include "props.h"
#include "timequeue.h"
#include "tune.h"

/**
 * Notifies a player of the owner of 'thing'.  This is the message you
 * see, for instance, if you 'examine' an object you do not own.
 *
 * @private
 * @param player the player to notify
 * @param thing the thing to get owner information for
 */
static void
print_owner(dbref player, dbref thing)
{
    char buf[BUFFER_LEN];

    switch (Typeof(thing)) {
        case TYPE_PLAYER:
            snprintf(buf, sizeof(buf), "%s is a player.", NAME(thing));
            break;
        case TYPE_ROOM:
        case TYPE_THING:
        case TYPE_EXIT:
        case TYPE_PROGRAM:
            snprintf(buf, sizeof(buf), "Owner: %s", NAME(OWNER(thing)));
            break;
        case TYPE_GARBAGE:
            snprintf(buf, sizeof(buf), "%s is garbage.", NAME(thing));
            break;
    }

    notify(player, buf);
}

/**
 * Helper function to see if a given player can see a given thing.
 *
 * This does stuff such as check DARK flags and applies the other
 * "business logic" -- dark sleepers, nuances around if the player controls
 * the given object, etc.  can_see_loc is a boolean, true if the player is
 * able to see the surrounding room (i.e. that it isn't dark)
 *
 * @private
 * @param player the player we are checking visibility for
 * @param thing the thing we are checking the visibility of
 * @param can_see_loc is the location player is in visible?
 * @return boolean true if 'thing' is visible to 'player'.
 */
static int
can_see(dbref player, dbref thing, int can_see_loc)
{
    if (player == thing || Typeof(thing) == TYPE_EXIT || Typeof(thing) == TYPE_ROOM)
        return 0;

    if (can_see_loc) {
        switch (Typeof(thing)) {
            case TYPE_PROGRAM:
                return ((FLAGS(thing) & VEHICLE) || controls(player, thing));
            case TYPE_PLAYER:
                if (tp_dark_sleepers) {
                    return (!Dark(thing) && online(thing));
                }
            default:
                return (!Dark(thing) || (controls(player, thing) && !(FLAGS(player) & STICKY)));
        }
    } else {
        /* can't see loc */
        return (controls(player, thing) && !(FLAGS(player) & STICKY));
    }
}

/**
 * Display the contents portion of a given object 'loc' to player 'player'
 *
 * contents_name is a message that is displayed prior to contents being
 * shown.  If there are no visible contents, this message isn't displayed;
 * in the case of no visible contents, this call produces no output to the
 * player.
 *
 * Visibility is calculated with the can_see function.
 *
 * @see can_see
 *
 * @private
 * @param player the player looking.
 * @param loc the object to display contents for.
 * @param contents_name the prefix message to show before contents.
 */
static void
look_contents(dbref player, dbref loc, const char *contents_name)
{
    dbref thing;
    dbref can_see_loc;
    char unparse_buf[BUFFER_LEN];

    /* check to see if he can see the location */
    can_see_loc = (!Dark(loc) || controls(player, loc));

    /* check to see if there is anything there */
    DOLIST(thing, CONTENTS(loc)) {
        if (can_see(player, thing, can_see_loc)) {
            /* something exists!  show him everything */
            notify(player, contents_name);

            DOLIST(thing, CONTENTS(loc)) {
                if (can_see(player, thing, can_see_loc)) {
                    unparse_object(player, thing, unparse_buf, sizeof(unparse_buf));
                    notify(player, unparse_buf);
                }
            }

            break;      /* we're done */
        }
    }
}

/**
 * Does a "simple look", which is to say, just views the description
 *
 * This is a component of the look command; the description portion.
 * The description is processed for MPI and @-symbol MUF calls.
 *
 * @see exec_or_notify
 *
 * This displays the 'You see nothing special' message if there is no
 * description set.
 *
 * @private
 * @param descr the descriptor of the person looking
 * @param player the person looking
 * @param thing the thing being looked at.
 */
static void
look_simple(int descr, dbref player, dbref thing)
{
    if (GETDESC(thing)) {
        exec_or_notify(descr, player, thing, GETDESC(thing), "(@Desc)",
                       Prop_Blessed(thing, MESGPROP_DESC) ? MPI_ISBLESSED : 0);
    } else {
<<<<<<< HEAD
        notify(player, "You see nothing special.");
=======
	notify(player, tp_description_default);
>>>>>>> 17dc4ab1
    }
}

/**
 * Look at a room
 *
 * This handles all the nuances of looking at a room; displaying room name,
 * description, title, and success prop processing.
 *
 * @private
 * @param descr the descriptor of the looking person
 * @param player the looking person
 * @param loc the location to look at.
 */
static void
look_room(int descr, dbref player, dbref loc)
{
    char obj_num[20];
    char unparse_buf[BUFFER_LEN];

    if (loc == NOTHING) return;

    /* tell him the name, and the number if he can link to it */
    unparse_object(player, loc, unparse_buf, sizeof(unparse_buf));
    notify(player, unparse_buf);

    /* tell him the description
     *
     * This doesn't use look_simple because look_simple has a message
     * for no-description and rooms with no descriptions have no message
     * at all.
     *
     * @TODO: refactor simple_look to take a no-description message and
     *        use it for all description processing.  If the no-description
     *        message is NULL, don't show any message, for instance.
     *
     *        We can even have simple_look process idesc's ... or maybe
     *        even take this whole if statement into simple_look
     */
    if (Typeof(loc) == TYPE_ROOM) {
        if (GETDESC(loc)) {
            exec_or_notify(descr, player, loc, GETDESC(loc), "(@Desc)",
                           Prop_Blessed(loc, MESGPROP_DESC) ? MPI_ISBLESSED : 0);
        }

        /* tell him the appropriate messages if he has the key
         *
         * This is what processes @succ messages
         */
        can_doit(descr, player, loc, 0);
    } else {
        if (GETIDESC(loc)) {
            exec_or_notify(descr, player, loc, GETIDESC(loc), "(@Idesc)",
                           Prop_Blessed(loc, MESGPROP_IDESC) ? MPI_ISBLESSED : 0);
        }
    }

    ts_useobject(loc);

    /* tell him the contents */
    look_contents(player, loc, "Contents:");
    snprintf(obj_num, sizeof(obj_num), "#%d", loc);
    envpropqueue(descr, player, loc, player, loc, NOTHING, LOOK_PROPQUEUE, obj_num, 1, 1);
}

/**
 * Look around the room
 *
 * This is called by movement or any time the user is looking around but
 * not triggered by a command.
 *
 * This is a pretty stupid little wrapper around look_room.
 *
 * @TODO Either make this an inline, or promote look_room to an exposed
 *       call and just use it.  There are only 2 places where this method
 *       is used (move.c and interface.c) so I would recommend getting rid
 *       of this call and just using look_room.
 *
 * @param descr the descriptor to inform
 * @param player the player to inform
 */
void
do_look_around(int descr, dbref player)
{
    look_room(descr, player, LOCATION(player));
}

/**
 * Implementation for 'look' command (aka read)
 *
 * If name (the thing we're looking at) is "" or "here", this will be
 * routed to look_room.
 *
 * @see look_room
 *
 * Otherwise, match and look.  This does have a concept of look-traps
 * (prop-based pseudo-objects) which are checked if either nothing
 * is found (looktrap searched for on current room) or if the 'detail'
 * paramter is searched.  Look trap props are under DETAILS_PROPDIR,
 * which is usually _details.
 *
 * Look-traps support exit-style aliasing and will run MPI or @-style
 * MUF calls.
 *
 * @see exec_or_notify
 *
 * Permissions checking is done.
 *
 * @param descr the descriptor of the person running the call
 * @param player the player running the call
 * @param name The name of what is being looked at or "" for here
 * @param detail the "look trap" or detail prop to examine, or ""
 */
void
do_look_at(int descr, dbref player, const char *name, const char *detail)
{
    dbref thing;
    struct match_data md;
    char buf[BUFFER_LEN];
    char obj_num[20];

    /* Rooms are presented slightly differently */
    if (*name == '\0' || !strcasecmp(name, "here")) {
        look_room(descr, player, LOCATION(player));
    } else {
        /* look at a thing here */
        init_match(descr, player, name, NOTYPE, &md);
        match_all_exits(&md);
        match_neighbor(&md);
        match_possession(&md);

        if (Wizard(OWNER(player))) {
            match_absolute(&md);
            match_player(&md);
        }

        match_here(&md);
        match_me(&md);

        thing = match_result(&md);

        if (thing != NOTHING && thing != AMBIGUOUS && !*detail) {
            /* The syntax used was "look <something>" and we found the
             * <something> with match.
             */
            switch (Typeof(thing)) {
                /* The rules for rooms, players, and things are all
                 * slightly different.
                 *
                 * Rooms are the most basic.  Players and things are very
                 * similar, except HAVEN'd things do not show contents,
                 *
                 * @TODO: This could be simplified; if TYPE_ROOM, then
                 *        run look_room.  Else, use the default look.
                 *        PLAYER / THING / OTHER have near 100% overlap
                 *        with only a few little quirks ... for instance,
                 *        you would display contents if thing is player or
                 *        (thing and !HAVEN).  We could reduce a lot of
                 *        redundant lines here, just be careful with the
                 *        logic structure to maintain existing functionality.
                 */
                case TYPE_ROOM:
                    if (LOCATION(player) != thing
                        && !can_link_to(player, TYPE_ROOM, thing)) {
                        notify(player,
                               "Permission denied. (you're not where you want to look, and can't link to it)");
                    } else {
                        look_room(descr, player, thing);
                    }

                    break;
                case TYPE_PLAYER:
                    if (LOCATION(player) != LOCATION(thing)
                        && !controls(player, thing)) {
                        notify(player,
                               "Permission denied. (Your location isn't the same as what you're looking at)");
                    } else {
                        look_simple(descr, player, thing);
                        look_contents(player, thing, "Carrying:");
                        snprintf(obj_num, sizeof(obj_num), "#%d", thing);
                        envpropqueue(descr, player, thing, player, thing,
                                     NOTHING, LOOK_PROPQUEUE, obj_num, 1, 1);
                    }

                    break;
                case TYPE_THING:
                    if (LOCATION(player) != LOCATION(thing)
                        && LOCATION(thing) != player
                        && !controls(player, thing)) {
                        notify(player,
                               "Permission denied. (You're not in the same room as or carrying the object)");
                    } else {
                        look_simple(descr, player, thing);

                        if (!(FLAGS(thing) & HAVEN)) {
                            look_contents(player, thing, "Contains:");
                            ts_useobject(thing);
                        }

                        snprintf(obj_num, sizeof(obj_num), "#%d", thing);
                        envpropqueue(descr, player, thing, player, thing,
                                     NOTHING, LOOK_PROPQUEUE, obj_num, 1, 1);
                    }

                    break;
                default:
                    look_simple(descr, player, thing);

                    if (Typeof(thing) != TYPE_PROGRAM)
                        ts_useobject(thing);

                    snprintf(obj_num, sizeof(obj_num), "#%d", thing);
                    envpropqueue(descr, player, thing, player, thing,
                                 NOTHING, LOOK_PROPQUEUE, obj_num, 1, 1);

                    break;
            }
        } else if (thing == NOTHING || (*detail && thing != AMBIGUOUS)) {
            /* If we get to this block of code, then either we are looking
             * for something and didn't find it, so we will check look
             * traps, or we used syntax: look <thing>=<detail>
             */
            int ambig_flag = 0;
            char propname[BUFFER_LEN];
            PropPtr propadr, pptr, lastmatch = NULL;

            /* @TODO This does something that is kind of ... technially
             *       wrong maybe?  Let's say you have a looktrap called
             *       'feh' on the current room.  @set here=_details/feh:Hi!
             *
             *       If you type 'look feh', you'll see it -- that's cool.
             *       But if you type 'look feh=whatever' it will trigger 'feh'
             *       and ignore the look trap.  It seems to be in that
             *       case an error would be 'more useful', or perhaps we
             *       should use 'detail' instead of 'name' if detail is
             *       provided and name does not match.
             *
             *       This is super edge-case-y but it is kind of odd
             *       so pointing it out.
             */
            if (thing == NOTHING) {
                /* We will look for details in our current location if
                 * we didn't match a thing.
                 */
                thing = LOCATION(player);
                snprintf(buf, sizeof(buf), "%s", name);
            } else {
                snprintf(buf, sizeof(buf), "%s", detail);
            }

#ifdef DISKBASE
            fetchprops(thing, DETAILS_PROPDIR);
#endif

            lastmatch = NULL;
            propadr = first_prop(thing, DETAILS_PROPDIR, &pptr, propname, sizeof(propname));

            /* Iterate over the props and do 'exit style' prop matching */
            while (propadr) {
                if (exit_prefix(propname, buf)) {
                    if (lastmatch) {
                        lastmatch = NULL;
                        ambig_flag = 1;
                        break;
                    } else {
                        lastmatch = propadr;
                    }
                }

                propadr = next_prop(pptr, propadr, propname, sizeof(propname));
            }

            if (lastmatch && PropType(lastmatch) == PROP_STRTYP) {
#ifdef DISKBASE
                propfetch(thing, lastmatch);    /* DISKBASE PROPVALS */
#endif
<<<<<<< HEAD
                exec_or_notify(descr, player, thing, PropDataStr(lastmatch), "(@detail)",
                               (PropFlags(lastmatch) & PROP_BLESSED) ? MPI_ISBLESSED : 0);
            } else if (ambig_flag) {
                notifyf_nolisten(player, match_msg_ambiguous(buf, 0));
            } else if (*detail) {
                notify(player, "You see nothing special.");
            } else {
                notifyf_nolisten(player, match_msg_nomatch(buf, 0));
            }
        } else {
            notifyf_nolisten(player, match_msg_ambiguous(detail, 0));
        }
=======
		exec_or_notify(descr, player, thing, PropDataStr(lastmatch), "(@detail)",
			       (PropFlags(lastmatch) & PROP_BLESSED) ? MPI_ISBLESSED : 0);
	    } else if (ambig_flag) {
		notifyf_nolisten(player, match_msg_ambiguous(buf, 0));
	    } else if (*detail) {
		notify(player, tp_description_default);
	    } else {
		notifyf_nolisten(player, match_msg_nomatch(buf, 0));
	    }
	} else {
	    notifyf_nolisten(player, match_msg_ambiguous(detail, 0));
	}
>>>>>>> 17dc4ab1
    }
}

/**
 * Generate a long-form text description of the flags on a given object.
 *
 * Note: This uses a static buffer so it is not threadsafe and the contents
 * of the buffer may well mutate if you don't copy the string elsewhere.
 *
 * @private
 * @param thing to generate description for
 * @return string containing descriptive flag text
 */
static const char *
flag_description(dbref thing)
{
    static char buf[BUFFER_LEN];

    strcpyn(buf, sizeof(buf), "Type: ");

    switch (Typeof(thing)) {
        case TYPE_ROOM:
            strcatn(buf, sizeof(buf), "ROOM");
            break;
        case TYPE_EXIT:
            strcatn(buf, sizeof(buf), "EXIT/ACTION");
            break;
        case TYPE_THING:
            strcatn(buf, sizeof(buf), "THING");
            break;
        case TYPE_PLAYER:
            strcatn(buf, sizeof(buf), "PLAYER");
            break;
        case TYPE_PROGRAM:
            strcatn(buf, sizeof(buf), "PROGRAM");
            break;
        case TYPE_GARBAGE:
            strcatn(buf, sizeof(buf), "GARBAGE");
            break;
        default:
            strcatn(buf, sizeof(buf), "***UNKNOWN TYPE***");
            break;
    }

    if (FLAGS(thing) & ~TYPE_MASK & ~DUMP_MASK) {
        /* print flags */
        strcatn(buf, sizeof(buf), "  Flags:");

        if (FLAGS(thing) & WIZARD)
            strcatn(buf, sizeof(buf), " WIZARD");

        if (FLAGS(thing) & QUELL)
            strcatn(buf, sizeof(buf), " QUELL");

        /* @TODO: A lot of these have "snarly" if statements like this,
         *        where you have a primary if statement and then 
         *        the inline if format -- sometimes long chains of
         *        inline-if.  It is very hard to read.  I would recommend
         *        breaking these into proper sub-if's kind of like XFORCE
         *        does.
         */
        if (FLAGS(thing) & STICKY)
            strcatn(buf, sizeof(buf), (Typeof(thing) == TYPE_PROGRAM) ? " SETUID" :
                    (Typeof(thing) == TYPE_PLAYER) ? " SILENT" : " STICKY");

        if (FLAGS(thing) & DARK)
            strcatn(buf, sizeof(buf),
                    (Typeof(thing) != TYPE_PROGRAM) ? " DARK" : " DEBUGGING");

        if (FLAGS(thing) & LINK_OK)
            strcatn(buf, sizeof(buf), " LINK_OK");

        if (FLAGS(thing) & KILL_OK)
            strcatn(buf, sizeof(buf), " KILL_OK");

        if (MLevRaw(thing)) {
            strcatn(buf, sizeof(buf), " MUCKER");

            switch (MLevRaw(thing)) {
                case 1:
                    strcatn(buf, sizeof(buf), "1");
                    break;
                case 2:
                    strcatn(buf, sizeof(buf), "2");
                    break;
                case 3:
                    strcatn(buf, sizeof(buf), "3");
                    break;
            }
        }

        if (FLAGS(thing) & BUILDER)
            strcatn(buf, sizeof(buf), (Typeof(thing) == TYPE_PROGRAM) ? " BOUND" : " BUILDER");

        if (FLAGS(thing) & CHOWN_OK)
            strcatn(buf, sizeof(buf), (Typeof(thing) == TYPE_PLAYER) ? " COLOR" : " CHOWN_OK");

        if (FLAGS(thing) & JUMP_OK)
            strcatn(buf, sizeof(buf), " JUMP_OK");

        if (FLAGS(thing) & VEHICLE)
            strcatn(buf, sizeof(buf),
                (Typeof(thing) == TYPE_PROGRAM) ? " VIEWABLE" : " VEHICLE");

        /* @TODO: These two guys could be in a common if-block for
         *        tp_enable_match_yield for a minor optimization
         */
        if (tp_enable_match_yield && FLAGS(thing) & YIELD)
            strcatn(buf, sizeof(buf), " YIELD");

        if (tp_enable_match_yield && FLAGS(thing) & OVERT)
            strcatn(buf, sizeof(buf), " OVERT");

        if (FLAGS(thing) & XFORCIBLE) {
            if (Typeof(thing) == TYPE_EXIT) {
                strcatn(buf, sizeof(buf), " XPRESS");
            } else {
                strcatn(buf, sizeof(buf), " XFORCIBLE");
            }
        }

        if (FLAGS(thing) & ZOMBIE)
            strcatn(buf, sizeof(buf), " ZOMBIE");

        if (FLAGS(thing) & GUEST)
            strcatn(buf, sizeof(buf),
                    (Typeof(thing) == TYPE_PROGRAM || Typeof(thing) == TYPE_EXIT || Typeof(thing) == TYPE_ROOM) ?
                     " NOGUEST" : " GUEST");

        if (FLAGS(thing) & HAVEN)
            strcatn(buf, sizeof(buf),
                    (Typeof(thing) !=
                     TYPE_PROGRAM) ? ((Typeof(thing) ==
                     TYPE_THING) ? " HIDE" : " HAVEN") : " HARDUID");

        if (FLAGS(thing) & ABODE)
            strcatn(buf, sizeof(buf),
                    (Typeof(thing) != TYPE_PROGRAM) ? (Typeof(thing) !=
                     TYPE_EXIT ? " ABODE" : " ABATE") : " AUTOSTART");
    }

    return buf;
}

/**
 * List props on an object with support for wildcards.
 *
 * It supports the '*' wildcard and the '**' recursive wildcard.
 * They work pretty much how you would expect.
 *
 * There is NO permission check with regards to if 'player' is allowed
 * to see props on 'thing', however, permissions are checked to make
 * sure 'player' cannot see hidden props unless permitted.
 *
 * Does some weird gymnastics around legacy gender/legacy guest props.
 * If tp_show_legacy_props is false, it will hide these props from the
 * list.
 *
 * @private
 * @param player the player searching props
 * @param thing the thing we are checking props on
 * @param dir root dir to search from - used for recursion -- pass "" for root
 * @param wild the pattern to search for.
 * @return int number of props returned.
 */
static int
listprops_wildcard(dbref player, dbref thing, const char *dir, const char *wild)
{
    char propname[BUFFER_LEN];
    char wld[BUFFER_LEN];
    char buf[BUFFER_LEN];
    char buf2[BUFFER_LEN];
    char *ptr, *wldcrd;
    PropPtr propadr, pptr;
    int i, cnt = 0;
    int recurse = 0;

    strcpyn(wld, sizeof(wld), wild);
    i = strlen(wld);

    if (i && wld[i - 1] == PROPDIR_DELIMITER)
        strcatn(wld, sizeof(wld), "*");

    for (wldcrd = wld; *wldcrd == PROPDIR_DELIMITER; wldcrd++) ;

    if (!strcmp(wldcrd, "**"))
        recurse = 1;

    for (ptr = wldcrd; *ptr && *ptr != PROPDIR_DELIMITER; ptr++) ;

    if (*ptr)
        *ptr++ = '\0';

    propadr = first_prop(thing, (char *) dir, &pptr, propname, sizeof(propname));

    /* Iterate over the propdir we are working on. */
    while (propadr) {
        if (equalstr(wldcrd, propname)) {
            const char *current, *tmpname;
            static const char *legacy_gender;
            static const char *legacy_guest;
            current = tp_gender_prop;
            legacy_gender = LEGACY_GENDER_PROP;
            legacy_guest = LEGACY_GUEST_PROP;

            snprintf(buf, sizeof(buf), "%s%c%s", dir, PROPDIR_DELIMITER, propname);
            tmpname = buf;

            while (*current == PROPDIR_DELIMITER)
                current++;

            while (*legacy_gender == PROPDIR_DELIMITER)
                legacy_gender++;

            while (*legacy_guest == PROPDIR_DELIMITER)
                legacy_guest++;

            while (*tmpname == PROPDIR_DELIMITER)
                tmpname++;

            /* Check if we're skipping over legacy props. */
            if (!tp_show_legacy_props &&
                (!strcasecmp(tmpname, legacy_guest) || (!strcasecmp(tmpname, legacy_gender) && strcasecmp(current, legacy_gender)))) {
                propadr = next_prop(pptr, propadr, propname, sizeof(propname));
                continue;
            }

            if (!Prop_System(buf) && (!Prop_Hidden(buf) || Wizard(OWNER(player)))) {
                if (!*ptr || recurse) {
                    cnt++;

                    displayprop(player, thing, buf, buf2, sizeof(buf2));
                    notify(player, buf2);
                }

                if (recurse)
                    ptr = "**";

                cnt += listprops_wildcard(player, thing, buf, ptr);
            }
        }

        propadr = next_prop(pptr, propadr, propname, sizeof(propname));
    }

    return cnt;
}

/**
 * Implementation of the examine command
 *
 * This is a pretty huge infodump of the object 'name'.  Optionally, if
 * 'dir' is provided, we'll dump a listing of props instead.  'dir' can
 * have * or ** (recursive) wildcards.
 *
 * So it is tons of little if <has data> then <show data> types of
 * things, but is overall pretty simple.
 *
 * This does permission checking to make sure the user can examine
 * the given object.
 *
 * @param descr the descriptor of the examining player.
 * @param player the player doing the examining
 * @param name the name of the thing to be examined - defaults to 'here'
 * @param dir the prop directory to look for, or "" to not show props.
 */
void
do_examine(int descr, dbref player, const char *name, const char *dir)
{
    dbref thing;
    char unparse_buf[BUFFER_LEN];
    char buf[BUFFER_LEN];
    const char *temp;
    dbref content;
    dbref exit;
    int cnt;
    struct match_data md;
    struct tm *time_tm;     /* used for timestamps */

    if (*name == '\0' || !strcasecmp(name, "here")) {
        thing = LOCATION(player);
    } else {
        /* look it up */
        init_match(descr, player, name, NOTYPE, &md);
        match_everything(&md);

        /* get result */
        if ((thing = noisy_match_result(&md)) == NOTHING)
            return;
    }

    if (!can_link(player, thing) && !test_lock_false_default(descr, player, thing, MESGPROP_READLOCK)) {
        print_owner(player, thing);
        return;
    }

    if (*dir) {
        /* show him the properties */
        cnt = listprops_wildcard(player, thing, "", dir);
        notifyf(player, "%d propert%s listed.", cnt, (cnt == 1 ? "y" : "ies"));
        return;
    }

    unparse_object(player, thing, unparse_buf, sizeof(unparse_buf));

    switch (Typeof(thing)) {
        case TYPE_ROOM:
            snprintf(buf, sizeof(buf), "%.*s  Owner: %s  Parent: ",
                     (int) (BUFFER_LEN - strlen(NAME(OWNER(thing))) - 35),
                     unparse_buf, NAME(OWNER(thing)));
            unparse_object(player, LOCATION(thing), unparse_buf, sizeof(unparse_buf));
                           strcatn(buf, sizeof(buf), unparse_buf);
            break;
        case TYPE_THING:
            snprintf(buf, sizeof(buf), "%.*s  Owner: %s  Value: %d",
                     (int) (BUFFER_LEN - strlen(NAME(OWNER(thing))) - 35),
                     unparse_buf, NAME(OWNER(thing)), GETVALUE(thing));
            break;
        case TYPE_PLAYER:
            snprintf(buf, sizeof(buf), "%.*s  %s: %d  ",
                     (int) (BUFFER_LEN - strlen(tp_cpennies) - 35),
                     unparse_buf, tp_cpennies, GETVALUE(thing));
            break;
        case TYPE_EXIT:
        case TYPE_PROGRAM:
            snprintf(buf, sizeof(buf), "%.*s  Owner: %s",
                     (int) (BUFFER_LEN - strlen(NAME(OWNER(thing))) - 35),
                     unparse_buf, NAME(OWNER(thing)));
            break;
        case TYPE_GARBAGE:
            strcpyn(buf, sizeof(buf), unparse_buf);
            break;
    }

    notify(player, buf);

    if (tp_verbose_examine)
        notify(player, flag_description(thing));

    if (GETDESC(thing))
        notify(player, GETDESC(thing));

    if (strcmp(temp = unparse_boolexp(player, GETLOCK(thing), 1), PROP_UNLOCKED_VAL))
        notifyf(player, "Key: %s", temp);

    if (strcmp(temp = unparse_boolexp(player, get_property_lock(thing, MESGPROP_LINKLOCK), 1), PROP_UNLOCKED_VAL))
        notifyf(player, "Link_OK Key: %s", temp);

    if (strcmp(temp = unparse_boolexp(player, get_property_lock(thing, MESGPROP_CHLOCK), 1), PROP_UNLOCKED_VAL))
        notifyf(player, "Chown_OK Key: %s", temp);

    if (strcmp(temp = unparse_boolexp(player, get_property_lock(thing, MESGPROP_CONLOCK), 1), PROP_UNLOCKED_VAL))
        notifyf(player, "Container Key: %s", temp);

    if (strcmp(temp = unparse_boolexp(player, get_property_lock(thing, MESGPROP_FLOCK), 1), PROP_UNLOCKED_VAL))
        notifyf(player, "Force Key: %s", temp);

    if (strcmp(temp = unparse_boolexp(player, get_property_lock(thing, MESGPROP_READLOCK), 1), PROP_UNLOCKED_VAL))
        notifyf(player, "Read Key: %s", temp);

    if (strcmp(temp = unparse_boolexp(player, get_property_lock(thing, MESGPROP_OWNLOCK), 1), PROP_UNLOCKED_VAL))
        notifyf(player, "Ownership Key: %s", temp);

    if (GETSUCC(thing)) {
        notifyf(player, "Success: %s", GETSUCC(thing));
    }

    if (GETFAIL(thing)) {
        notifyf(player, "Fail: %s", GETFAIL(thing));
    }

    if (GETDROP(thing)) {
        notifyf(player, "Drop: %s", GETDROP(thing));
    }

    if (GETOSUCC(thing)) {
        notifyf(player, "Osuccess: %s", GETOSUCC(thing));
    }

    if (GETOFAIL(thing)) {
        notifyf(player, "Ofail: %s", GETOFAIL(thing));
    }

    if (GETODROP(thing)) {
        notifyf(player, "Odrop: %s", GETODROP(thing));
    }

    if (GETDOING(thing)) {
        notifyf(player, "Doing: %s", GETDOING(thing));
    }

    if (GETOECHO(thing)) {
        notifyf(player, "Oecho: %s", GETOECHO(thing));
    }

    if (GETPECHO(thing)) {
        notifyf(player, "Pecho: %s", GETPECHO(thing));
    }

    if (GETIDESC(thing)) {
        notifyf(player, "Idesc: %s", GETIDESC(thing));
    }

    /* Timestamps */
    time_tm = localtime(&(DBFETCH(thing)->ts_created));
    strftime(buf, BUFFER_LEN, "%c %Z", time_tm);
    notifyf(player, "Created:  %s", buf);

    time_tm = localtime(&(DBFETCH(thing)->ts_modified));
    strftime(buf, BUFFER_LEN, "%c %Z", time_tm);
    notifyf(player, "Modified: %s", buf);

    time_tm = localtime(&(DBFETCH(thing)->ts_lastused));
    strftime(buf, BUFFER_LEN, "%c %Z", time_tm);
    notifyf(player, "Lastused: %s", buf);

    if (Typeof(thing) == TYPE_PROGRAM) {
        snprintf(buf, sizeof(buf), "Usecount: %d     Instances: %d",
                 DBFETCH(thing)->ts_usecount, PROGRAM_INSTANCES(thing));
    } else {
        snprintf(buf, sizeof(buf), "Usecount: %d", DBFETCH(thing)->ts_usecount);
    }

    notify(player, buf);

    notify(player, "[ Use 'examine <object>=/' to list root properties. ]");

    notifyf(player, "Memory used: %ld bytes", size_object(thing, 1));

    /* show him the contents */
    if (CONTENTS(thing) != NOTHING) {
        if (Typeof(thing) == TYPE_PLAYER)
            notify(player, "Carrying:");
        else
            notify(player, "Contents:");

        DOLIST(content, CONTENTS(thing)) {
            unparse_object(player, content, unparse_buf, sizeof(unparse_buf));
            notify(player, unparse_buf);
        }
    }

    switch (Typeof(thing)) {
        case TYPE_ROOM:
            /* tell him about exits */
            if (EXITS(thing) != NOTHING) {
                notify(player, "Exits:");

                DOLIST(exit, EXITS(thing)) {
                    unparse_object(player, exit, unparse_buf, sizeof(unparse_buf));
                    notify(player, unparse_buf);
                }
            } else {
                notify(player, "No exits.");
            }

            /* print dropto if present */
            if (DBFETCH(thing)->sp.room.dropto != NOTHING) {
                unparse_object(player, DBFETCH(thing)->sp.room.dropto, unparse_buf, sizeof(unparse_buf));
                notifyf(player, "Dropped objects go to: %s", unparse_buf);
            }

            break;
        case TYPE_THING:
            /* print home */
            unparse_object(player, THING_HOME(thing), unparse_buf, sizeof(unparse_buf));
            notifyf(player, "Home: %s", unparse_buf);

            /* print location if player can link to it */
            if (LOCATION(thing) != NOTHING && (controls(player, LOCATION(thing))
                || can_link_to(player, NOTYPE, LOCATION(thing)))) {
                unparse_object(player, LOCATION(thing), unparse_buf, sizeof(unparse_buf));
                notifyf(player, "Location: %s", unparse_buf);
            }

            /* print thing's actions, if any */
            if (EXITS(thing) != NOTHING) {
                notify(player, "Actions/exits:");

                DOLIST(exit, EXITS(thing)) {
                    unparse_object(player, exit, unparse_buf, sizeof(unparse_buf));
                    notify(player, unparse_buf);
                }
            } else {
                notify(player, "No actions attached.");
            }

            break;
        case TYPE_PLAYER:
            /* print home */
            unparse_object(player, PLAYER_HOME(thing), unparse_buf, sizeof(unparse_buf));
            notifyf(player, "Home: %s", unparse_buf);       /* home */

            /* print location if player can link to it */
            if (LOCATION(thing) != NOTHING && (controls(player, LOCATION(thing))
                || can_link_to(player, NOTYPE, LOCATION(thing)))) {
                unparse_object(player, LOCATION(thing), unparse_buf, sizeof(unparse_buf));
                notifyf(player, "Location: %s", unparse_buf);
            }

            /* print player's actions, if any */
            if (EXITS(thing) != NOTHING) {
                notify(player, "Actions/exits:");

                DOLIST(exit, EXITS(thing)) {
                    unparse_object(player, exit, unparse_buf, sizeof(unparse_buf));
                    notify(player, unparse_buf);
                }
            } else {
                notify(player, "No actions attached.");
            }

            break;
        case TYPE_EXIT:
            if (LOCATION(thing) != NOTHING) {
                unparse_object(player, LOCATION(thing), unparse_buf, sizeof(unparse_buf));
                notifyf(player, "Source: %s", unparse_buf);
            }

            /* print destinations */
            if (DBFETCH(thing)->sp.exit.ndest == 0)
                break;

            for (int i = 0; i < DBFETCH(thing)->sp.exit.ndest; i++) {
                switch ((DBFETCH(thing)->sp.exit.dest)[i]) {
                    case NOTHING:
                        break;
                    case HOME:
                        notify(player, "Destination: *HOME*");
                        break;
                    default:
                        unparse_object(player, (DBFETCH(thing)->sp.exit.dest)[i], unparse_buf, sizeof(unparse_buf));
                        notifyf(player, "Destination: %s", unparse_buf);
                        break;
                }
            }

            break;
        case TYPE_PROGRAM:
            if (PROGRAM_SIZ(thing)) {
                struct timeval tv = PROGRAM_PROFTIME(thing);
                notifyf(player, "Program compiled size: %d instructions", PROGRAM_SIZ(thing));
                notifyf(player, "Cumulative runtime: %d.%06d seconds ", (int) tv.tv_sec,
                        (int) tv.tv_usec);
            } else {
                notify(player, "Program not compiled.");
            }

            /* print location if player can link to it */
            if (LOCATION(thing) != NOTHING && (controls(player, LOCATION(thing))
                || can_link_to(player, NOTYPE, LOCATION(thing)))) {
                unparse_object(player, LOCATION(thing), unparse_buf, sizeof(unparse_buf));
                notifyf(player, "Location: %s", unparse_buf);
            }

            break;
        default:
            /* do nothing */
            break;
    }
}

/**
 * Implementation of uptime command
 *
 * Just outputs uptime information to player.
 *
 * @param player the player doing the call
 */
void
do_uptime(dbref player)
{
    char buf[BUFFER_LEN];
    time_t startup = get_property_value(0, SYS_STARTUPTIME_PROP);
    strftime(buf, sizeof(buf), "%c %Z", localtime(&startup));
    notifyf(player, "Up %s since %s", timestr_long((long)(time(NULL) - startup)), buf);
}

/**
 * Implementation of score command
 *
 * Which is how you see how many "pennies" you have.
 *
 * @param player the player doing the call
 */
void
do_score(dbref player)
{
    notifyf(player, "You have %d %s.", GETVALUE(player),
            GETVALUE(player) == 1 ? tp_penny : tp_pennies);
}

/**
 * Implementation of inventory command
 *
 * It is important to note that this is different from the look_contents
 * call because it is simpler.  A player can see everything in their inventory
 * regardless of darkness or player flags.
 *
 * @param player the player doing the call.
 */
void
do_inventory(dbref player)
{
    dbref thing;
    char unparse_buf[BUFFER_LEN];

    if ((thing = CONTENTS(player)) == NOTHING) {
        notify(player, "You aren't carrying anything.");
    } else {
        notify(player, "You are carrying:");
            DOLIST(thing, thing) {
                unparse_object(player, thing, unparse_buf, sizeof(unparse_buf));
                notify(player, unparse_buf);
            }
    }

    do_score(player);
}

/**
 * Initialize the checkflags search system
 *
 * This is the underpinning of @find, @owned, @entrance, and a few
 * other similar calls.  It parses over a set of 'flags' to consider,
 * and loads the struct 'check' with the necessary filter paramters.
 *
 * Flags is parsed as follows; it may have an = in it, in which case
 * the "right" side of the = is 
 *
 * owners (1), locations (3), links (2), count (4), size (5) or default (0)
 *
 * The numbers are the "ID"s associated with each type, and are the numbers
 * returned by this function.
 *
 * On the left side are the flags to check for.  Flags can be the first
 * letter of any flag (like A for ABODE, B for BUILDER, etc.), a number
 * for MUCKER levels, or a type: E(xit), (MU)F, G(arbage), P(layer),
 * R(oom), and T(hing).  God help us if we ever have an overlap in
 * flag names and types.
 *
 * It can also check U(nlinked), @ (objects older than about 90 days old),
 * ~size (match greater than or equal to current memory usage , must be
 * last modifier) or ^size  (match greater than or equal to total memory
 * usage - wizard only, uses ~size for regular players).
 *
 * @param player the player doing the checking
 * @param flags a string containing the flags and output format
 * @param check the flgchkdat object to initialize
 * @return output type integer
 */
int
init_checkflags(dbref player, const char *flags, struct flgchkdat *check)
{
    char buf[BUFFER_LEN];
    char *cptr;
    int output_type = 0;
    int mode = 0;

    strcpyn(buf, sizeof(buf), flags);

    for (cptr = buf; *cptr && (*cptr != ARG_DELIMITER); cptr++) ;

    if (*cptr == ARG_DELIMITER)
        *(cptr++) = '\0';

    flags = buf;
    skip_whitespace((const char **)&cptr);

    /* Determine output type */
    if (!*cptr) {
        output_type = 0;
    } else if (string_prefix("owners", cptr)) {
        output_type = 1;
    } else if (string_prefix("locations", cptr)) {
        output_type = 3;
    } else if (string_prefix("links", cptr)) {
        output_type = 2;
    } else if (string_prefix("count", cptr)) {
        output_type = 4;
    } else if (string_prefix("size", cptr)) {
        output_type = 5;
    } else {
        output_type = 0;
    }

    /* @TODO Replace all this mess with:
     *       memset(check, 0, sizeof(struct flgchkdat))
     *
     *       There is absolutely no reason to have this as a bunch of
     *       individual assginments.
     */
    check->fortype = 0;
    check->istype = 0;
    check->isnotroom = 0;
    check->isnotexit = 0;
    check->isnotthing = 0;
    check->isnotplayer = 0;
    check->isnotprog = 0;
    check->setflags = 0;
    check->clearflags = 0;

    check->forlevel = 0;
    check->islevel = 0;
    check->isnotzero = 0;
    check->isnotone = 0;
    check->isnottwo = 0;
    check->isnotthree = 0;

    check->forlink = 0;
    check->islinked = 0;
    check->forold = 0;
    check->isold = 0;

    check->loadedsize = 0;
    check->issize = 0;
    check->size = 0;

    /* Flags are processed in a loop.  Most flags except size are just
     * a single character.  Size must come last because it is a weirdo.
     */
    while (*flags) {
        switch (toupper(*flags)) {
            case '!':
                if (mode)
                    mode = 0;
                else
                    mode = 2;

                break;
            case 'R':
                if (mode) {
                    check->isnotroom = 1;
                } else {
                    check->fortype = 1;
                    check->istype = TYPE_ROOM;
                }

                break;
            case 'T':
                if (mode) {
                    check->isnotthing = 1;
                } else {
                    check->fortype = 1;
                    check->istype = TYPE_THING;
                }

                break;
            case 'E':
                if (mode) {
                    check->isnotexit = 1;
                } else {
                    check->fortype = 1;
                    check->istype = TYPE_EXIT;
                }

                break;
            case 'P':
                if (mode) {
                    check->isnotplayer = 1;
                } else {
                    check->fortype = 1;
                    check->istype = TYPE_PLAYER;
                }

                break;
            case 'F':
                if (mode) {
                    check->isnotprog = 1;
                } else {
                    check->fortype = 1;
                    check->istype = TYPE_PROGRAM;
                }

                break;
            case '~':
            case '^':
                check->loadedsize = (Wizard(player) && *flags == '^');
                check->size = atoi(flags + 1);
                check->issize = !mode;

                while (isdigit(flags[1]))
                    flags++;

                break;
            case 'U':
                check->forlink = 1;

                if (mode) {
                    check->islinked = 1;
                } else {
                    check->islinked = 0;
                }

                break;
            case '@':
                check->forold = 1;

                if (mode) {
                    check->isold = 0;
                } else {
                    check->isold = 1;
                }

                break;
            case '0':
                if (mode) {
                    check->isnotzero = 1;
                } else {
                    check->forlevel = 1;
                    check->islevel = 0;
                }

                break;
            case '1':
                if (mode) {
                    check->isnotone = 1;
                } else {
                    check->forlevel = 1;
                    check->islevel = 1;
                }

                break;
            case '2':
                if (mode) {
                    check->isnottwo = 1;
                } else {
                    check->forlevel = 1;
                    check->islevel = 2;
                }

                break;
            case '3':
                if (mode) {
                    check->isnotthree = 1;
                } else {
                    check->forlevel = 1;
                    check->islevel = 3;
                }

                break;
            case 'M':
                if (mode) {
                    check->forlevel = 1;
                    check->islevel = 0;
                } else {
                    check->isnotzero = 1;
                }

                break;
            case 'A':
                if (mode)
                    check->clearflags |= ABODE;
                else
                    check->setflags |= ABODE;

                break;
            case 'B':
                if (mode)
                    check->clearflags |= BUILDER;
                else
                    check->setflags |= BUILDER;

                break;
            case 'C':
                if (mode)
                    check->clearflags |= CHOWN_OK;
                else
                    check->setflags |= CHOWN_OK;

                break;
            case 'D':
                if (mode)
                    check->clearflags |= DARK;
                else
                    check->setflags |= DARK;

                break;
            case 'G':
                if (mode)
                    check->clearflags |= GUEST;
                else
                    check->setflags |= GUEST;

                break;
            case 'H':
                if (mode)
                    check->clearflags |= HAVEN;
                else
                    check->setflags |= HAVEN;

                break;
            case 'J':
                if (mode)
                    check->clearflags |= JUMP_OK;
                else
                    check->setflags |= JUMP_OK;

                break;
            case 'K':
                if (mode)
                    check->clearflags |= KILL_OK;
                else
                    check->setflags |= KILL_OK;

                break;
            case 'L':
                if (mode)
                    check->clearflags |= LINK_OK;
                else
                    check->setflags |= LINK_OK;

                break;
            case 'O':
                if (tp_enable_match_yield) {
                    if (mode)
                        check->clearflags |= OVERT;
                    else
                        check->setflags |= OVERT;

                }

                break;
            case 'Q':
                if (mode)
                    check->clearflags |= QUELL;
                else
                    check->setflags |= QUELL;

                break;
            case 'S':
                if (mode)
                    check->clearflags |= STICKY;
                else
                    check->setflags |= STICKY;

                break;
            case 'V':
                if (mode)
                    check->clearflags |= VEHICLE;
                else
                    check->setflags |= VEHICLE;

                break;
            case 'Y':
                if (tp_enable_match_yield) {
                    if (mode)
                        check->clearflags |= YIELD;
                    else
                        check->setflags |= YIELD;
                }

                break;
            case 'Z':
                if (mode)
                    check->clearflags |= ZOMBIE;
                else
                    check->setflags |= ZOMBIE;

                break;
            case 'W':
                if (mode)
                    check->clearflags |= WIZARD;
                else
                    check->setflags |= WIZARD;

                break;
            case 'X':
                if (mode)
                    check->clearflags |= XFORCIBLE;
                else
                    check->setflags |= XFORCIBLE;

                break;
            case ' ':
                if (mode)
                    mode = 2;

                break;
        }

        if (mode)
            mode--;

        flags++;
    }

    return output_type;
}


/**
 * Checks an object 'what' against a set of flags 'check'
 *
 * 'check' should be initialized with init_checkflags.  Then you
 * can pass 'what' in to check that object against the flags.
 *
 * @see init_checkflags
 *
 * @param what the object to check
 * @param check the flags to check -- see init_checkflags
 * @return boolean - 1 if object matches, 0 if not
 */
int
checkflags(dbref what, struct flgchkdat check)
{
    if (check.fortype && (Typeof(what) != check.istype))
        return (0);

    if (check.isnotroom && (Typeof(what) == TYPE_ROOM))
        return (0);

    if (check.isnotexit && (Typeof(what) == TYPE_EXIT))
        return (0);

    if (check.isnotthing && (Typeof(what) == TYPE_THING))
        return (0);

    if (check.isnotplayer && (Typeof(what) == TYPE_PLAYER))
        return (0);

    if (check.isnotprog && (Typeof(what) == TYPE_PROGRAM))
        return (0);

    if (check.forlevel && (MLevRaw(what) != check.islevel))
        return (0);

    if (check.isnotzero && (MLevRaw(what) == 0))
        return (0);

    if (check.isnotone && (MLevRaw(what) == 1))
        return (0);

    if (check.isnottwo && (MLevRaw(what) == 2))
        return (0);

    if (check.isnotthree && (MLevRaw(what) == 3))
        return (0);

    if (FLAGS(what) & check.clearflags)
        return (0);

    if ((~FLAGS(what)) & check.setflags)
        return (0);

    if (check.forlink) {
        switch (Typeof(what)) {
            case TYPE_ROOM:
                if ((DBFETCH(what)->sp.room.dropto == NOTHING) != (!check.islinked))
                    return (0);

                break;
            case TYPE_EXIT:
                if ((!DBFETCH(what)->sp.exit.ndest) != (!check.islinked))
                    return (0);

                break;
            case TYPE_PLAYER:
            case TYPE_THING:
                if (!check.islinked)
                    return (0);

                break;
            default:
                if (check.islinked)
                    return (0);
        }
    }

    if (check.forold) {
        if (((((time(NULL)) - DBFETCH(what)->ts_lastused) < tp_aging_time) ||
             (((time(NULL)) - DBFETCH(what)->ts_modified) < tp_aging_time))
             != (!check.isold))
            return (0);
    }

    if (check.size) {
        if ((size_object(what, check.loadedsize) < check.size)
            != (!check.issize)) {
            return 0;
        }
    }

    return (1);
}

/**
 * Display an object using output_type
 *
 * This is used as a helper for @find to output a found object to the
 * user using their output_type preference.  For output_types, see
 * init_checkflags
 *
 * @see init_checkflags
 *
 * @private
 * @param player the player to display output to
 * @param obj the object to parse for the player.
 * @param output_type the output type to use.
 */
static void
display_objinfo(dbref player, dbref obj, int output_type)
{
    char buf[BUFFER_LEN];
    char buf2[BUFFER_LEN];
    char buf3[BUFFER_LEN];

    unparse_object(player, obj, buf2, sizeof(buf2));

    switch (output_type) {
        case 1:         /* owners */
            unparse_object(player, OWNER(obj), buf3, sizeof(buf3));
            snprintf(buf, sizeof(buf), "%-38.512s  %.512s", buf2, buf3);
            break;
        case 2:         /* links */
            switch (Typeof(obj)) {
                case TYPE_ROOM:
                    unparse_object(player, DBFETCH(obj)->sp.room.dropto,
                                   buf3, sizeof(buf3));
                    snprintf(buf, sizeof(buf), "%-38.512s  %.512s", buf2, buf3);

                    break;
                case TYPE_EXIT:
                    if (DBFETCH(obj)->sp.exit.ndest == 0) {
                        snprintf(buf, sizeof(buf), "%-38.512s  %.512s", buf2,
                                 "*UNLINKED*");
                        break;
                    }

                    if (DBFETCH(obj)->sp.exit.ndest > 1) {
                        snprintf(buf, sizeof(buf), "%-38.512s  %.512s", buf2,
                                 "*METALINKED*");
                        break;
                    }

                    unparse_object(player, DBFETCH(obj)->sp.exit.dest[0], buf3,
                                   sizeof(buf3));
                    snprintf(buf, sizeof(buf), "%-38.512s  %.512s", buf2, buf3);

                    break;
                case TYPE_PLAYER:
                    unparse_object(player, PLAYER_HOME(obj), buf3, sizeof(buf3));
                    snprintf(buf, sizeof(buf), "%-38.512s  %.512s", buf2, buf3);

                    break;
                case TYPE_THING:
                    unparse_object(player, THING_HOME(obj), buf3, sizeof(buf3));
                    snprintf(buf, sizeof(buf), "%-38.512s  %.512s", buf2, buf3);

                    break;
                default:
                    snprintf(buf, sizeof(buf), "%-38.512s  %.512s", buf2, "N/A");
                    break;
            }

            break;
        case 3:     /* locations */
            unparse_object(player, LOCATION(obj), buf3, sizeof(buf3));
            snprintf(buf, sizeof(buf), "%-38.512s  %.512s", buf2, buf3);

            break;
        case 4:
            return;
        case 5:
            snprintf(buf, sizeof(buf), "%-38.512s  %ld bytes.", buf2,
                     size_object(obj, 0));
            break;
        case 0:
        default:
            strcpyn(buf, sizeof(buf), buf2);
            break;
    }

    notify(player, buf);
}

/**
 * Implementation of @find command
 *
 * This implements the find command, which is powered by
 * checkflags.  See that function for full details of how flags work.
 *
 * @see init_checkflags
 *
 * Takes a search string to look for, and iterates over the entire
 * database to find it.  There is an option to charge players for
 * @find's, probably since this is kind of nasty on the DB.
 *
 * @param player the player doing the find
 * @param name the search criteria
 * @param flags the flags for init_checkflags
 */
void
do_find(dbref player, const char *name, const char *flags)
{
    struct flgchkdat check;
    char buf[BUFFER_LEN + 2];
    int total = 0;
    int output_type = init_checkflags(player, flags, &check);

    strcpyn(buf, sizeof(buf), "*");
    strcatn(buf, sizeof(buf), name);
    strcatn(buf, sizeof(buf), "*");

    if (!payfor(player, tp_lookup_cost)) {
        notifyf(player, "You don't have enough %s.", tp_pennies);
    } else {
        for (dbref i = 0; i < db_top; i++) {
            if (Typeof(i) == TYPE_GARBAGE) continue;

            if ((Wizard(OWNER(player)) || OWNER(i) == OWNER(player)) &&
                checkflags(i, check) && NAME(i) && (!*name
                || equalstr(buf, (char *) NAME(i)))) {
                display_objinfo(player, i, output_type);
                total++;
            }
        }

        notify(player, "***End of List***");
        notifyf(player, "%d objects found.", total);
    }
}

/**
 * Implementation of @owned command
 *
 * Like do_find, this is underpinned by the checkflags system.
 * For details of how the flags work, see init_checkflags
 *
 * This does do permission checks.  Like @find, it iterates over the
 * entire database and supports a lookup cost.
 *
 * @see init_checkflags
 * @see do_find
 *
 * @param player the player doing the call
 * @param name the name of the player to check ownership of - or "" for me
 * @param flags flags passed into init_checkflags
 */
void
do_owned(dbref player, const char *name, const char *flags)
{
    dbref victim;
    struct flgchkdat check;
    int total = 0;
    int output_type = init_checkflags(player, flags, &check);

    if (!payfor(player, tp_lookup_cost)) {
        notifyf(player, "You don't have enough %s.", tp_pennies);
        return;
    }

    if (Wizard(OWNER(player)) && *name) {
        if ((victim = lookup_player(name)) == NOTHING) {
            notify(player, "I couldn't find that player.");
            return;
        }
    } else
        victim = player;

    for (dbref i = 0; i < db_top; i++) {
        if ((OWNER(i) == OWNER(victim)) && checkflags(i, check)) {
            display_objinfo(player, i, output_type);
            total++;
        }
    }

    notify(player, "***End of List***");
    notifyf(player, "%d objects found.", total);
}

/**
 * Implementation of @trace command
 *
 * This takes a room ref or "" for here and goes up the environment
 * chain until the global environment room is reached or we've traversed
 * 'depth' number of parent rooms.  Each room in the chain is displayed
 * to the user.
 *
 * @param descr the descriptor of the person doing the call
 * @param player the player doing the call
 * @param name the room dbref or ""
 * @param depth the number of rooms to iterate over.
 */
void
do_trace(int descr, dbref player, const char *name, int depth)
{
    dbref thing;
    struct match_data md;
    char unparse_buf[BUFFER_LEN];

    if (*name == '\0' || !strcasecmp(name, "here")) {
        thing = LOCATION(player);
    } else {
        init_match(descr, player, name, NOTYPE, &md);
        match_everything(&md);

        if ((thing = noisy_match_result(&md)) == NOTHING)
            return;
    }

    for (int i = 0; (!depth || i < depth) && thing != NOTHING; i++) {
        unparse_object(player, thing, unparse_buf, sizeof(unparse_buf));
        notify(player, unparse_buf);
        thing = LOCATION(thing);
    }

    notify(player, "***End of List***");
}

/**
 * Implementation of the @entrances command
 *
 * This supports the same sort of flag searches that @find does,
 * except it searches for exits on the given object (which defaults to here)
 *
 * Under the hood, this uses the checkflags series of methods.
 *
 * @see init_checkflags
 * @see checkflags
 * @see do_find
 *
 * See documentation for checkflags for the details of what flags are
 * supported.
 *
 * This does the necessary permission checking.
 *
 * @param descr the descriptor of the player making the call
 * @param player the player making the call
 * @param name the name of the object to search entrances on, or "" for here.
 * @param flags the flags to pass into checkflags
 */
void
do_entrances(int descr, dbref player, const char *name, const char *flags)
{
    dbref thing;
    struct match_data md;
    struct flgchkdat check;
    int total = 0;
    int output_type = init_checkflags(player, flags, &check);

    if (*name == '\0' || !strcasecmp(name, "here")) {
        thing = LOCATION(player);
    } else {
        init_match(descr, player, name, NOTYPE, &md);
        match_everything(&md);

        if ((thing = noisy_match_result(&md)) == NOTHING) {
            return;
        }
    }

    if (!controls(OWNER(player), thing)) {
        notify(player,
           "Permission denied. (You can't list entrances of objects you don't control)");
        return;
    }

    init_checkflags(player, flags, &check);

    for (dbref i = 0; i < db_top; i++) {
        if (checkflags(i, check)) {
            switch (Typeof(i)) {
                case TYPE_EXIT:
                    for (int j = DBFETCH(i)->sp.exit.ndest; j--;) {
                        if (DBFETCH(i)->sp.exit.dest[j] == thing) {
                            display_objinfo(player, i, output_type);
                            total++;
                        }
                    }

                    break;
                case TYPE_PLAYER:
                    if (PLAYER_HOME(i) == thing) {
                        display_objinfo(player, i, output_type);
                        total++;
                    }

                    break;
                case TYPE_THING:
                    if (THING_HOME(i) == thing) {
                        display_objinfo(player, i, output_type);
                        total++;
                    }

                    break;
                case TYPE_ROOM:
                    if (DBFETCH(i)->sp.room.dropto == thing) {
                        display_objinfo(player, i, output_type);
                        total++;
                    }

                    break;
                case TYPE_PROGRAM:
                case TYPE_GARBAGE:
                    break;
            }
        }
    }

    notify(player, "***End of List***");
    notifyf(player, "%d objects found.", total);
}

/**
 * Implementation of @contents
 *
 * This searches the contents of a given object, similar to the way @find
 * works except confined to a certain object.  It supports a similar
 * syntax.  If 'name' is not provided, defaults to here.  'flags' can have
 * types and also an output type.
 *
 * This does do appropriate permission checking.
 *
 * @see do_find for more syntatical details.
 * @see checkflags
 *
 * @param descr the descriptor of the person running the command
 * @param player the person running the command
 * @param name the name of the object to check or "" for here
 * @param flags optional "find" syntax flags, or "" for none.
 */
void
do_contents(int descr, dbref player, const char *name, const char *flags)
{
    dbref i;
    dbref thing;
    struct match_data md;
    struct flgchkdat check;
    int total = 0;
    int output_type = init_checkflags(player, flags, &check);

    if (*name == '\0' || !strcasecmp(name, "here")) {
        thing = LOCATION(player);
    } else {
        init_match(descr, player, name, NOTYPE, &md);
        match_everything(&md);

        if ((thing = noisy_match_result(&md)) == NOTHING) {
            return;
        }
    }

    if (!controls(OWNER(player), thing)) {
        notify(player,
           "Permission denied. (You can't get the contents of something you don't control)");
        return;
    }

    init_checkflags(player, flags, &check);

    DOLIST(i, CONTENTS(thing)) {
        if (checkflags(i, check)) {
            display_objinfo(player, i, output_type);
            total++;
        }
    }

    switch (Typeof(thing)) {
        case TYPE_EXIT:
        case TYPE_PROGRAM:
        case TYPE_GARBAGE:
            i = NOTHING;
            break;
        case TYPE_ROOM:
        case TYPE_THING:
        case TYPE_PLAYER:
            i = EXITS(thing);
            break;
    }

    DOLIST(i, i) {
        if (checkflags(i, check)) {
            display_objinfo(player, i, output_type);
            total++;
        }
    }

    notify(player, "***End of List***");
    notifyf(player, "%d objects found.", total);
}

/**
 * Does a given exit dbref match the given name?
 *
 * Does exit parsing (meaning, it understands the delimited exit aliases)
 * on a given object's name.  If exactMatch is 1, then only an exact
 * match with an alias will pass; if 0, then a prefix match will be done.
 *
 * @see string_prefix
 *
 * @private
 * @param exit the object who's name we are trying to match
 * @param name the name to match
 * @param exactMatch boolean as described above
 * @return boolean true if matched, false if not.
 */
static int
exit_matches_name(dbref exit, const char *name, int exactMatch)
{
    char buf[BUFFER_LEN];
    char *ptr;

    /* @TODO I have a hard time believing this function doesn't exist
     *       elsewhere in a more public fashion.  If I find it while
     *       documenting I'll try to come back and note it.
     */

    strcpyn(buf, sizeof(buf), NAME(exit));

    for (char *ptr2 = ptr = buf; *ptr; ptr = ptr2) {
        while (*ptr2 && *ptr2 != EXIT_DELIMITER)
            ptr2++;

        if (*ptr2)
            *ptr2++ = '\0';

        while (*ptr2 == EXIT_DELIMITER)
            ptr2++;

        if ((exactMatch ? !strcasecmp(name, ptr) : string_prefix(name, ptr)) &&
            DBFETCH(exit)->sp.exit.ndest)
            return 1;
    }

    return 0;
}

/**
 * Checks to see if a given exit name exits on a given obj
 *
 * This is a wrapper around exit_matches_name to check every exit
 * on a given object and see if it matches the given name.  If
 * exactMatch is 0, then string_prefix is used instead of strcasecmp.
 *
 * This does some notification specific to the use of 'do_sweep', to let
 * players know if certain commands are overriden (such as pose, whisper, etc.)
 *
 * @see exit_matches_name
 * @see string_prefix
 * @see do_sweep
 *
 * @private
 * @param player the player doing the lookup
 * @param obj the object to scan for exits on
 * @param name the exit name to search for
 * @param exactMatch boolean as described above
 * @return boolean, true if exit exits, false if not.
 */
static int
exit_match_exists(dbref player, dbref obj, const char *name, int exactMatch)
{
    dbref exit;

    exit = EXITS(obj);
    while (exit != NOTHING) {
        if (exit_matches_name(exit, name, exactMatch)) {
            char unparse_buf[BUFFER_LEN];
            unparse_object(player, obj, unparse_buf, sizeof(unparse_buf));
            notifyf(player, "  %ss are trapped on %.2048s", name, unparse_buf);
            return 1;
        }

        exit = NEXTOBJ(exit);
    }

    return 0;
}

/**
 * Implementation of the sweep command
 *
 * Does a 'security sweep' of a given location, checking it for listening
 * players and objects.  The parameter given is either a room reference
 * or it can be "" to default for here.  This does do permission checking.
 *
 * Security sweeps are done up the environment chain, looking for anything
 * that might be listening or common communication commands that may be
 * overridden in the room and thus used for spying.
 *
 * This has nothing to do with the sweep that removes sleeping players.
 *
 * @param descr the descriptor of the person running the command
 * @param player the player running the command
 * @param name the room to scan or "" to default to "here"
 */
void
do_sweep(int descr, dbref player, const char *name)
{
    dbref thing, ref, loc;
    int flag, tellflag;
    struct match_data md;
    char buf[BUFFER_LEN];
    char unparse_buf[BUFFER_LEN];

    if (*name == '\0' || !strcasecmp(name, "here")) {
        thing = LOCATION(player);
    } else {
        init_match(descr, player, name, NOTYPE, &md);
        match_everything(&md);

        if ((thing = noisy_match_result(&md)) == NOTHING) {
            return;
        }
    }

    /* Permissions check */
    if (*name && !controls(OWNER(player), thing)) {
        notify(player,
               "Permission denied. (You can't perform a security sweep in a room you don't own)");
        return;
    }
    
    unparse_object(player, thing, unparse_buf, sizeof unparse_buf);
    notifyf(player, "Listeners in %s:", unparse_buf);

    ref = CONTENTS(thing);

    /* Check the contents for listeners */
    for (; ref != NOTHING; ref = NEXTOBJ(ref)) {

        switch (Typeof(ref)) {
            case TYPE_PLAYER:
                /* Players are pretty easy, though note this does not
                 * pick up dark players.  So this isn't much of a security
                 * sweep really.
                 */
                if (!Dark(thing) || online(ref)) {
                    unparse_object(player, ref, unparse_buf, sizeof unparse_buf);
                    notifyf(player, "  %s is a %splayer.", unparse_buf,
                            online(ref) ? "" : "sleeping ");
                }

                break;
            case TYPE_THING:
                /* Things are only picked up if they are listeners */
                if (FLAGS(ref) & (ZOMBIE | LISTENER)) {
                    tellflag = 0;
                    unparse_object(player, ref, unparse_buf, sizeof unparse_buf);
                    snprintf(buf, sizeof(buf), "  %.255s is a", unparse_buf);

                    /* See if the zombie is sleeping */
                    if (FLAGS(ref) & ZOMBIE) {
                        tellflag = 1;

                        if (!online(OWNER(ref))) {
                            tellflag = 0;
                            strcatn(buf, sizeof(buf), " sleeping");
                        }

                        strcatn(buf, sizeof(buf), " zombie");
                    }

                    if ((FLAGS(ref) & LISTENER) &&
                        (get_property(ref, LISTEN_PROPQUEUE) ||
                         get_property(ref, WLISTEN_PROPQUEUE) ||
                         get_property(ref, WOLISTEN_PROPQUEUE))) {
                        strcatn(buf, sizeof(buf), " listener");
                        tellflag = 1;
                    }

                    strcatn(buf, sizeof(buf), " object owned by ");
                    unparse_object(player, OWNER(ref), unparse_buf, sizeof unparse_buf);
                    strcatn(buf, sizeof(buf), unparse_buf);
                    strcatn(buf, sizeof(buf), ".");

                    if (tellflag)
                        notify(player, buf);
                }

                /* See if certain commands are overridden */
                exit_match_exists(player, ref, "page", 0);
                exit_match_exists(player, ref, "whisper", 0);

                if (!exit_match_exists(player, ref, "pose", 1))
                    if (!exit_match_exists(player, ref, "pos", 1))
                        exit_match_exists(player, ref, "po", 1);

                exit_match_exists(player, ref, "say", 0);
                break;
        }
    }

    flag = 0;
    loc = thing;

    /* And finally check the environment */
    while (loc != NOTHING) {
        if (!flag) {
            notify(player, "Listening rooms down the environment:");
            flag = 1;
        }

        if ((FLAGS(loc) & LISTENER) &&
            (get_property(loc, LISTEN_PROPQUEUE) ||
             get_property(loc, WLISTEN_PROPQUEUE) ||
             get_property(loc, WOLISTEN_PROPQUEUE))) {
            unparse_object(player, loc, unparse_buf, sizeof(unparse_buf));
            notifyf(player, "  %s is a listening room.", unparse_buf);
        }

        exit_match_exists(player, loc, "page", 0);
        exit_match_exists(player, loc, "whisper", 0);

        if (!exit_match_exists(player, loc, "pose", 1))
            if (!exit_match_exists(player, loc, "pos", 1))
                exit_match_exists(player, loc, "po", 1);

        exit_match_exists(player, loc, "say", 0);

        loc = getparent(loc);
    }

    notify(player, "**End of list**");
}<|MERGE_RESOLUTION|>--- conflicted
+++ resolved
@@ -163,11 +163,7 @@
         exec_or_notify(descr, player, thing, GETDESC(thing), "(@Desc)",
                        Prop_Blessed(thing, MESGPROP_DESC) ? MPI_ISBLESSED : 0);
     } else {
-<<<<<<< HEAD
-        notify(player, "You see nothing special.");
-=======
-	notify(player, tp_description_default);
->>>>>>> 17dc4ab1
+        notify(player, tp_description_default);
     }
 }
 
@@ -444,33 +440,18 @@
 #ifdef DISKBASE
                 propfetch(thing, lastmatch);    /* DISKBASE PROPVALS */
 #endif
-<<<<<<< HEAD
                 exec_or_notify(descr, player, thing, PropDataStr(lastmatch), "(@detail)",
                                (PropFlags(lastmatch) & PROP_BLESSED) ? MPI_ISBLESSED : 0);
             } else if (ambig_flag) {
                 notifyf_nolisten(player, match_msg_ambiguous(buf, 0));
             } else if (*detail) {
-                notify(player, "You see nothing special.");
+                notify(player, tp_description_default);
             } else {
                 notifyf_nolisten(player, match_msg_nomatch(buf, 0));
             }
         } else {
             notifyf_nolisten(player, match_msg_ambiguous(detail, 0));
         }
-=======
-		exec_or_notify(descr, player, thing, PropDataStr(lastmatch), "(@detail)",
-			       (PropFlags(lastmatch) & PROP_BLESSED) ? MPI_ISBLESSED : 0);
-	    } else if (ambig_flag) {
-		notifyf_nolisten(player, match_msg_ambiguous(buf, 0));
-	    } else if (*detail) {
-		notify(player, tp_description_default);
-	    } else {
-		notifyf_nolisten(player, match_msg_nomatch(buf, 0));
-	    }
-	} else {
-	    notifyf_nolisten(player, match_msg_ambiguous(detail, 0));
-	}
->>>>>>> 17dc4ab1
     }
 }
 
