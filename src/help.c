/** @file help.c
 *
 * Implementation of the various commands that load text files and display
 * them to users.  Some of these files have special formatting to enable
 * retreiving information on specific keywords.  Help, man, mpi, info, and
 * motd are all examples.
 *
 * This file is part of Fuzzball MUCK.  Please see LICENSE.md for details.
 */

#include "config.h"

#include "commands.h"
#include "db.h"
#include "fbstrings.h"
#include "fbtime.h"
#include "game.h"
#include "interface.h"
#include "log.h"
#include "tune.h"

/**
 * This takes a file in "index file" format and reads a given topic.
 *
 * If no topic is provided, the first entry of the index file will be
 * displayed.  If the file isn't present, the user is notified that
 * the file is missing.  If the topic isn't found or there is an error
 * reading, it will say the topic is not available.
 *
 * This seems like the old way of handling help files -- the new way
 * seems to be show_subfile
 *
 * @see show_subfile
 *
 * The file format is a series of data blocks delimited by lines that
 * start with ~.  The first line of each entry is a set of topics
 * that are delimited with | which are aliases for the given data
 * block.  The rest of the data block is what is is displayed to the
 * user up to EOF or a ~.
 *
 * Hopefully that makes sense -- the "help.txt" and related files are
 * good examples of this.
 *
 * @private
 * @param player the player querying the index file
 * @param onwhat the topic we are looking up, or ""
 * @param file the index file to load.
 */
static void
index_file(dbref player, const char *onwhat, const char *file)
{
    FILE *f;
    char buf[BUFFER_LEN];
    char topic[BUFFER_LEN];
    char *p;
    size_t arglen;
    int found;

    *topic = '\0';
    strcpyn(topic, sizeof(topic), onwhat);

    if (*onwhat) {
        strcatn(topic, sizeof(topic), "|");
    }

    if ((f = fopen(file, "rb")) == NULL) {
        notifyf(player, "Sorry, %s is missing.  Management has been notified.", file);
        fprintf(stderr, "help: No file %s!\n", file);
    } else {
        if (*topic) {
            arglen = strlen(topic);

            /* If we have a topic .... */
            do {
                /* Skip over the data block we don't care about
                 * Or if we run out of file, stop.
                 */
                do {
                    if (!(fgets(buf, sizeof buf, f))) {
                        notifyf(player, "Sorry, no help available on topic \"%s\"", onwhat);
                        fclose(f);
                        return;
                    }
                } while (*buf != '~');

                /* Skip delimiters.  Again, stop if we run out of file. */
                do {
                    if (!(fgets(buf, sizeof buf, f))) {
                        notifyf(player, "Sorry, no help available on topic \"%s\"", onwhat);
                        fclose(f);
                        return;
                    }
                } while (*buf == '~');

                p = buf;
                found = 0;
                buf[strlen(buf) - 1] = '|';

                /* We should now have a list of topic keywords with |
                 * delimiters.  Let's iterate and see if we have a match.
                 */
                while (*p && !found) {
                    if (strncasecmp(p, topic, arglen)) {
                        while (*p && (*p != '|'))
                            p++;

                        if (*p)
                            p++;
                    } else {
                        found = 1;
                    }
                }
            } while (!found);
        }

        /* We either found our topic or don't have one -- read the file
         * til the next ~ line and output it to the player.
         */
        while (fgets(buf, sizeof buf, f)) {
            if (*buf == '~')
                break;

            for (p = buf; *p; p++) {
                if (*p == '\n' || *p == '\r') {
                    *p = '\0';
                    break;
                }
            }

            if (*buf) {
                notify(player, buf);
            } else {
                notify(player, "  ");
            }
        }

        fclose(f);
    }
}

/**
 * Implementation of mpi, help, man, and news
 *
 * This is the common command for dealing with different times of file
 * reads.  It understands "sub files" and "index files".  For
 * details about subfiles, see...
 *
 * @see show_subfile
 *
 * Index files are documented in the private function:
 *
 * @see index_file
 *
 * Basically, index files are a series of entries delimited by lines that
 * start with ~.  Each entry, except for the first one, starts with a
 * line of keywords delimited by | that can match the entry.
 *
 * @param player the player asking for help
 * @param dir the directory for subfiles
 * @param file the file for index files
 * @param topic the topic the player is looking up or ""
 * @param segment the range of lines to view - only works for subfiles
 */
void
do_helpfile(dbref player, const char *dir, const char *file, char *topic, char *segment)
{
    if ((!*topic || !*segment) && strchr(match_args, ARG_DELIMITER))
        topic = match_args;

    if (show_subfile(player, dir, topic, segment, 0))
        return;

    index_file(player, topic, file);
}

/**
 * Write MOTD text to the MOTD file
 *
 * This writes 'text' out to the file, doing line wrapping at between
 * 68 and 76 characters.
 *
 * @private
 * @param text to write to the file.
 */
static void
add_motd_text_fmt(const char *text)
{
    char buf[80];
    const char *p = text;
    int count = 4;

    buf[0] = buf[1] = buf[2] = buf[3] = ' ';

    while (*p) {
        while (*p && (count < 68))
            buf[count++] = *p++;

        while (*p && !isspace(*p) && (count < 76))
            buf[count++] = *p++;

        buf[count] = '\0';
        log2file(tp_file_motd, "%s", buf);
        skip_whitespace(&p);
        count = 0;
    }
}

/**
 * Implemenetation of the motd command
 *
 * If 'text' is not providd, or the player is not a wizard, then the
 * contents of the motd file will be displayed to the player.
 *
 * If the player is a wizard, 'text' can either be the string "clear"
 * to delete the MOTD, or the text you want to put in the MOTD file.
 *
 * Time is automatically added to teh start of the entry, and a dashed
 * line added to the end.  Dashed line will be written to the file
 * if cleared.
 *
 * @param player the player doing the call
 * @param text either "", "clear", or a new MOTD message.
 */
void
do_motd(dbref player, char *text)
{
    time_t lt;
    char buf[BUFFER_LEN];

    if (!*text || !Wizard(OWNER(player))) {
        spit_file(player, tp_file_motd);
        return;
    }

    if (!strcasecmp(text, "clear")) {
        unlink(tp_file_motd);
        log2file(tp_file_motd, "%s %s",
                 "- - - - - - - - - - - - - - - - - - -",
                 "- - - - - - - - - - - - - - - - - - -");
        notify(player, "MOTD cleared.");
        return;
    }

    lt = time(NULL);
    strftime(buf, sizeof(buf), "%a %b %d %T %Z %Y", localtime(&lt));
    log2file(tp_file_motd, "%s", buf);
    add_motd_text_fmt(text);
    log2file(tp_file_motd, "%s %s",
             "- - - - - - - - - - - - - - - - - - -",
             "- - - - - - - - - - - - - - - - - - -");
    notify(player, "MOTD updated.");
}

/**
 * Implementation of the info command
 *
 * This one works a little differently from help and its ilk.  If
 * no 'topic' is provided, then a directory listing is done to find
 * available info files in tp_file_info_dir unless directory listing
 * support isn't compiled in (DIR_AVAILABLE unset).
 *
 * Only subfiles are supported.  @see show_subfile
 *
 * @param player the player doing the info call
 * @param topic to look up or ""
 * @param seg the segment of the file - a range of lines to display.
 */
void
do_info(dbref player, const char *topic, const char *seg)
{
    char *buf;
    int f;
    int cols;
    size_t buflen = 80;

#ifdef DIR_AVAILABLE
    DIR *df;
    struct dirent *dp;
#endif
#ifdef WIN32
    HANDLE hFind;
    BOOL bMore;
    WIN32_FIND_DATA finddata;
    char *dirname;
    int dirnamelen = 0;
#endif

    if (*topic) {
        if (!show_subfile(player, tp_file_info_dir, topic, seg, 1)) {
            notify(player, NO_INFO_MSG);
        }
    } else {
<<<<<<< HEAD
#ifdef DIR_AVALIBLE
        buf = calloc(1, buflen);
        (void) strcpyn(buf, buflen, "    ");
        f = 0;
        cols = 0;

        /* @TODO This is a security hole.  A malicious wizard could set
         *       tp_file_info_dir to any directory on the system and
         *       then use 'info' to browse the files in it.
         *
         *       Albeit something of a minor security hole; wizards should
         *       be trusted.  This could be fixed by limiting the paths
         *       we can open here, but, that limits installation layouts.
         *
         *       May not be worth doing anything about.
         */
        if ((df = (DIR *) opendir(tp_file_info_dir))) {
            while ((dp = readdir(df))) {
                if (*(dp->d_name) != '.') {
                    if (!f)
                        notify(player, "Available information files are:");

                    if ((cols++ > 2) || ((strlen(buf) + strlen(dp->d_name)) > 63)) {
                        notify(player, buf);
                        strcpyn(buf, buflen, "    ");
                        cols = 0;
                    }

                    strcatn(buf, buflen, dp->d_name);
                    strcatn(buf, buflen, " ");
                    f = strlen(buf);

                    while ((f % 20) != 4)
                        buf[f++] = ' ';

                    buf[f] = '\0';
                }
            }

            closedir(df);
        }

        if (f)
            notify(player, buf);
        else
            notify(player, "No information files are available.");

        free(buf);
#elif WIN32
        buf = calloc(1, buflen);
        (void) strcpyn(buf, buflen, "    ");
        f = 0;
        cols = 0;

        dirnamelen = strlen(tp_file_info_dir) + 4;
        dirname = malloc(dirnamelen);
        strcpyn(dirname, dirnamelen, tp_file_info_dir);
        strcatn(dirname, dirnamelen, "*.*");
        hFind = FindFirstFile(dirname, &finddata);
        bMore = (hFind != (HANDLE) - 1);

        free(dirname);

        while (bMore) {
            if (!(finddata.dwFileAttributes & FILE_ATTRIBUTE_DIRECTORY)) {
                if (!f)
                    notify(player, "Available information files are:");

                if ((cols++ > 2) || ((strlen(buf) + strlen(finddata.cFileName)) > 63)) {
                    notify(player, buf);
                    (void) strcpyn(buf, buflen, "    ");
                    cols = 0;
                }

                strcatn(buf, buflen, finddata.cFileName);
                strcatn(buf, buflen, " ");
                f = strlen(buf);

                while ((f % 20) != 4)
                    buf[f++] = ' ';

                buf[f] = '\0';
            }

            bMore = FindNextFile(hFind, &finddata);
        }

        if (f)
            notify(player, buf);
        else
            notify(player, "There are no information files available.");

        free(buf);
#else       /* !DIR_AVALIBLE && !WIN32 */
        notify(player, "Index not available on this system.");
#endif      /* !DIR_AVALIBLE && !WIN32 */
=======
#ifdef DIR_AVAILABLE
	buf = calloc(1, buflen);
	(void) strcpyn(buf, buflen, "    ");
	f = 0;
	cols = 0;
	if ((df = (DIR *) opendir(tp_file_info_dir))) {
	    while ((dp = readdir(df))) {

		if (*(dp->d_name) != '.') {
		    if (!f)
			notify(player, "Available information files are:");
		    if ((cols++ > 2) || ((strlen(buf) + strlen(dp->d_name)) > 63)) {
			notify(player, buf);
			strcpyn(buf, buflen, "    ");
			cols = 0;
		    }
		    strcatn(buf, buflen, dp->d_name);
		    strcatn(buf, buflen, " ");
		    f = strlen(buf);
		    while ((f % 20) != 4)
			buf[f++] = ' ';
		    buf[f] = '\0';
		}
	    }
	    closedir(df);
	}
	if (f)
	    notify(player, buf);
	else
	    notify(player, "No information files are available.");
	free(buf);
#elif WIN32
	buf = calloc(1, buflen);
	(void) strcpyn(buf, buflen, "    ");
	f = 0;
	cols = 0;

	dirnamelen = strlen(tp_file_info_dir) + 4;
	dirname = malloc(dirnamelen);
	strcpyn(dirname, dirnamelen, tp_file_info_dir);
	strcatn(dirname, dirnamelen, "*.*");
	hFind = FindFirstFile(dirname, &finddata);
	bMore = (hFind != (HANDLE) - 1);

	free(dirname);

	while (bMore) {
	    if (!(finddata.dwFileAttributes & FILE_ATTRIBUTE_DIRECTORY)) {
		if (!f)
		    notify(player, "Available information files are:");
		if ((cols++ > 2) || ((strlen(buf) + strlen(finddata.cFileName)) > 63)) {
		    notify(player, buf);
		    (void) strcpyn(buf, buflen, "    ");
		    cols = 0;
		}
		strcatn(buf, buflen, finddata.cFileName);
		strcatn(buf, buflen, " ");
		f = strlen(buf);
		while ((f % 20) != 4)
		    buf[f++] = ' ';
		buf[f] = '\0';
	    }
	    bMore = FindNextFile(hFind, &finddata);
	}

	if (f)
	    notify(player, buf);
	else
	    notify(player, "There are no information files available.");

	free(buf);
#else				/* !DIR_AVAILABLE && !WIN32 */
	notify(player, "Index not available on this system.");
#endif				/* !DIR_AVAILABLE && !WIN32 */
>>>>>>> 17dc4ab1
    }
}

/**
 * Implementation of @credits
 *
 * Just spits a credits file (tp_file_credits) out to the player.
 *
 * @see spit_file
 *
 * @param player the player to show the credits to.
 */
void
do_credits(dbref player)
{
    spit_file(player, tp_file_credits);
}<|MERGE_RESOLUTION|>--- conflicted
+++ resolved
@@ -290,8 +290,7 @@
             notify(player, NO_INFO_MSG);
         }
     } else {
-<<<<<<< HEAD
-#ifdef DIR_AVALIBLE
+#ifdef DIR_AVAILABLE
         buf = calloc(1, buflen);
         (void) strcpyn(buf, buflen, "    ");
         f = 0;
@@ -384,85 +383,9 @@
             notify(player, "There are no information files available.");
 
         free(buf);
-#else       /* !DIR_AVALIBLE && !WIN32 */
+#else           /* !DIR_AVAILABLE && !WIN32 */
         notify(player, "Index not available on this system.");
-#endif      /* !DIR_AVALIBLE && !WIN32 */
-=======
-#ifdef DIR_AVAILABLE
-	buf = calloc(1, buflen);
-	(void) strcpyn(buf, buflen, "    ");
-	f = 0;
-	cols = 0;
-	if ((df = (DIR *) opendir(tp_file_info_dir))) {
-	    while ((dp = readdir(df))) {
-
-		if (*(dp->d_name) != '.') {
-		    if (!f)
-			notify(player, "Available information files are:");
-		    if ((cols++ > 2) || ((strlen(buf) + strlen(dp->d_name)) > 63)) {
-			notify(player, buf);
-			strcpyn(buf, buflen, "    ");
-			cols = 0;
-		    }
-		    strcatn(buf, buflen, dp->d_name);
-		    strcatn(buf, buflen, " ");
-		    f = strlen(buf);
-		    while ((f % 20) != 4)
-			buf[f++] = ' ';
-		    buf[f] = '\0';
-		}
-	    }
-	    closedir(df);
-	}
-	if (f)
-	    notify(player, buf);
-	else
-	    notify(player, "No information files are available.");
-	free(buf);
-#elif WIN32
-	buf = calloc(1, buflen);
-	(void) strcpyn(buf, buflen, "    ");
-	f = 0;
-	cols = 0;
-
-	dirnamelen = strlen(tp_file_info_dir) + 4;
-	dirname = malloc(dirnamelen);
-	strcpyn(dirname, dirnamelen, tp_file_info_dir);
-	strcatn(dirname, dirnamelen, "*.*");
-	hFind = FindFirstFile(dirname, &finddata);
-	bMore = (hFind != (HANDLE) - 1);
-
-	free(dirname);
-
-	while (bMore) {
-	    if (!(finddata.dwFileAttributes & FILE_ATTRIBUTE_DIRECTORY)) {
-		if (!f)
-		    notify(player, "Available information files are:");
-		if ((cols++ > 2) || ((strlen(buf) + strlen(finddata.cFileName)) > 63)) {
-		    notify(player, buf);
-		    (void) strcpyn(buf, buflen, "    ");
-		    cols = 0;
-		}
-		strcatn(buf, buflen, finddata.cFileName);
-		strcatn(buf, buflen, " ");
-		f = strlen(buf);
-		while ((f % 20) != 4)
-		    buf[f++] = ' ';
-		buf[f] = '\0';
-	    }
-	    bMore = FindNextFile(hFind, &finddata);
-	}
-
-	if (f)
-	    notify(player, buf);
-	else
-	    notify(player, "There are no information files available.");
-
-	free(buf);
-#else				/* !DIR_AVAILABLE && !WIN32 */
-	notify(player, "Index not available on this system.");
-#endif				/* !DIR_AVAILABLE && !WIN32 */
->>>>>>> 17dc4ab1
+#endif          /* !DIR_AVAILABLE && !WIN32 */
     }
 }
 
