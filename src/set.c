/** @file set.c
 *
 * Source defining primarily commands that set things (@name, @chown, @set)
 *
 * This file is part of Fuzzball MUCK.  Please see LICENSE.md for details.
 */

#include <ctype.h>
#include <stdbool.h>
#include <stdio.h>
#include <stdlib.h>
#include <string.h>

#include "config.h"

#include "boolexp.h"
#include "commands.h"
#include "db.h"
#include "fbstrings.h"
#include "fbtime.h"
#include "game.h"
#include "interface.h"
#include "log.h"
#include "match.h"
#include "player.h"
#include "predicates.h"
#include "props.h"
#include "tune.h"

/**
 * Implementation of the @name command
 *
 * This performs a name change for a given 'name' to 'newname'
 *
 * In the case of players, "newname" should also have the player's
 * password in it after a space.
 *
 * This does all permission checking.
 *
 * @param descr the descriptor of the person running the command
 * @param player the player running the command
 * @param name the name of object to alter
 * @param newname the new name (Which may also have a password)
 */
void
do_name(int descr, dbref player, const char *name, char *newname)
{
    dbref thing;
    char *password;

    /* match_controlled checks if the player controls the matched thing */
    if ((thing = match_controlled(descr, player, name)) != NOTHING) {
        /* check for bad name */
        if (*newname == '\0') {
            notify(player, "Give it what new name?");
            return;
        }

        /* check for renaming a player */
        if (Typeof(thing) == TYPE_PLAYER) {
            /* split off password */
            for (password = newname; *password && !isspace(*password); password++) ;

            if (*password) {
                *password++ = '\0';     /* terminate name */
                skip_whitespace((const char **)&password);
            }

            /* check for null password */
            if (!*password) {
                notify(player, "You must specify a password to change a player name.");
                notify(player, "E.g.: name player = newname password");
                return;
            } else if (!check_password(thing, password)) {
                notify(player, "Incorrect password.");
                return;
            } else if (strcasecmp(newname, NAME(thing))
                       && !ok_player_name(newname)) {
                notify(player, "You can't give a player that name.");
                return;
            }

            /* everything ok, notify */
            log_status("NAME CHANGE: %s(#%d) to %s", NAME(thing), thing, newname);
            delete_player(thing);
            change_player_name(thing, newname);
            add_player(thing);
            notify(player, "Name set.");
            return;
        } else {
            if (((Typeof(thing) == TYPE_THING) && !ok_ascii_thing(newname)) ||
                ((Typeof(thing) != TYPE_THING) && !ok_ascii_other(newname))) {
                notify(player, "Invalid 8-bit name.");
                return;
            }

            if (!ok_name(newname)) {
                notify(player, "That is not a reasonable name.");
                return;
            }
        }

        /* everything ok, change the name */
        if (NAME(thing)) {
            free((void *) NAME(thing));
        }

        ts_modifyobject(thing);
        NAME(thing) = alloc_string(newname);
        notify(player, "Name set.");
        DBDIRTY(thing);
    }
}

/**
 * Unlinks an object.  The results vary based on object type.
 *
 * If this is an exit, the exit will be unlinked.  If this is a room, the
 * dropto will be removed.  If this is a thing, its home will be reset
 * to its owner.  If this is a player, its home will be reset to player start.
 *
 * If quiet is true, only errors will be displayed and no other messaging.
 * Otherwise, full messaging as expected with @unlink will be used.
 *
 * This does do permission checking.
 *
 * @private
 * @param descr the descriptor of the calling player
 * @param player the calling player
 * @param name the name of the thing to unlink
 * @param quiet boolean if true, only display errors.
 */
static void
_do_unlink(int descr, dbref player, const char *name, bool quiet)
{
    dbref exit;
    struct match_data md;

    /* @TODO this code doesn't share with MUF's setlink command.  Therefore,
     *       this logic is pretty much duplicate with setlink's link to #-1
     *       code.  There should be some sort of "elemental" unlink and setlink
     *       used by both commands and MUF prims
     */

    init_match(descr, player, name, TYPE_EXIT, &md);
    match_everything(&md);

    if ((exit = noisy_match_result(&md)) == NOTHING) {
        return;
    }

    if (!controls(player, exit) && !controls_link(player, exit)) {
        notify(player, "Permission denied. (You don't control the exit or its link)");
    } else {
        switch (Typeof(exit)) {
            case TYPE_EXIT:
                if (DBFETCH(exit)->sp.exit.ndest != 0) {
                    SETVALUE(OWNER(exit), GETVALUE(OWNER(exit)) + tp_link_cost);
                    DBDIRTY(OWNER(exit));
                }

                ts_modifyobject(exit);
                DBSTORE(exit, sp.exit.ndest, 0);

                if (DBFETCH(exit)->sp.exit.dest) {
                    free((void *) DBFETCH(exit)->sp.exit.dest);
                    DBSTORE(exit, sp.exit.dest, NULL);
                }

                if (!quiet)
                    notify(player, "Unlinked.");

                if (MLevRaw(exit)) {
                    SetMLevel(exit, 0);
                    DBDIRTY(exit);

                    if (!quiet)
                        notify(player, "Action priority Level reset to 0.");
                }

                break;
            case TYPE_ROOM:
                ts_modifyobject(exit);
                DBSTORE(exit, sp.room.dropto, NOTHING);

                if (!quiet)
                    notify(player, "Dropto removed.");

                break;
            case TYPE_THING:
                ts_modifyobject(exit);
                THING_SET_HOME(exit, OWNER(exit));
                DBDIRTY(exit);

                if (!quiet)
                    notify(player, "Thing's home reset to owner.");

                break;
            case TYPE_PLAYER:
                ts_modifyobject(exit);
                PLAYER_SET_HOME(exit, tp_player_start);
                DBDIRTY(exit);

                if (!quiet)
                    notify(player, "Player's home reset to default player start room.");

                break;
            default:
                notify(player, "You can't unlink that!");
                break;
        }
    }
}

/**
 * Implementation of @unlink command
 *
 * This is a thin wrapper around _do_unlink (a private function) that does
 * all the logic.  As it is a private function, the documentation will
 * be duplicated here:
 *
 * If this is an exit, the exit will be unlinked.  If this is a room, the
 * dropto will be removed.  If this is a thing, its home will be reset
 * to its owner.  If this is a player, its home will be reset to player start.
 *
 * This does do permission checking.
 *
 * @see _do_unlink
 *
 * @param descr the descriptor of the calling player
 * @param player the calling player
 * @param name the name of the thing to unlink
 */
void
do_unlink(int descr, dbref player, const char *name)
{
    /* @TODO Unfortunately this call probably has to remain as-is; there
     *       is a common unlink underpinning that requires this boolean
     *       parameter for quiet.  If we were keeping the collosal switch
     *       statement, I'd say get rid of this call and just pass quiet=0
     *       in the switch.  However, since we're looking to move away from
     *       that, our functions need to maintain a consistent structure.
     *
     *       We should probably at least declare this as an inline.
     */
    /* do a regular, non-quiet unlink. */
    _do_unlink(descr, player, name, false);
}

/**
 * Implementation of @relink command
 *
 * This is basically the same as doing an @unlink followed by an @link.
 * Thus the details of what that entails is best described in those functions.
 *
 * @see do_unlink
 * @see do_link
 *
 * This does some checking to make sure that the target linking will
 * work, and it does do permission checking.
 *
 * @param descr the descriptor of the person running the command
 * @param player the person running the command
 * @param thing_name the thing to relink
 * @param dest_name the destination to relink to.
 */
void
do_relink(int descr, dbref player, const char *thing_name,
          const char *dest_name)
{
    /* The original comment had a to-do item in it:
     *
     * @TODO this shares some code with do_link() which should probably be
     *       moved into a separate function (is_link_ok() or similar).
     *       I would further add that MUF primitives should also use
     *       some common link-ok determination rather than have this
     *       defined in (at least) 3 places.
     */
    dbref thing;
    dbref dest;
    dbref good_dest[MAX_LINKS];
    struct match_data md;
    int ndest;

    init_match(descr, player, thing_name, TYPE_EXIT, &md);
    match_everything(&md);

    if ((thing = noisy_match_result(&md)) == NOTHING)
        return;

    if (Typeof(thing) != TYPE_EXIT && strchr(dest_name, EXIT_DELIMITER)) {
        notify(player, "Only actions and exits can be linked to multiple destinations.");
        return;
    }

    /* first of all, check if the new target would be valid, so we can
       avoid breaking the old link if it isn't. */

    switch (Typeof(thing)) {
        case TYPE_EXIT:
            /* we're ok, check the usual stuff */
            if (DBFETCH(thing)->sp.exit.ndest != 0) {
                if (!controls(player, thing)) {
                    notify(player,
                           "Permission denied. (The exit is linked, and you don't control it)");
                    return;
                }
            } else {
                if (!Wizard(OWNER(player)) && (GETVALUE(player) < (tp_link_cost + tp_exit_cost))) {
                    notifyf(player, "It costs %d %s to link this exit.",
                            (tp_link_cost + tp_exit_cost),
                            (tp_link_cost + tp_exit_cost == 1) ? tp_penny : tp_pennies);
                    return;
                } else if (!Builder(player)) {
                    notify(player, "Only authorized builders may seize exits.");
                    return;
                }
            }

            /* be anal: each and every new links destination has
               to be ok. Detailed error messages are given by
               link_exit_dry(). */

            ndest = link_exit_dry(descr, player, thing, (char *) dest_name, good_dest);

            if (ndest == 0) {
                notify(player, "Invalid target.");
                return;
            }

            break;
        case TYPE_THING:
        case TYPE_PLAYER:
            init_match(descr, player, dest_name, TYPE_ROOM, &md);
            match_neighbor(&md);
            match_absolute(&md);
            match_registered(&md);
            match_me(&md);
            match_here(&md);

            if (Typeof(thing) == TYPE_THING)
                match_possession(&md);

            if ((dest = noisy_match_result(&md)) == NOTHING)
                return;

            if (!controls(player, thing)
                || !can_link_to(player, Typeof(thing), dest)) {
                notify(player, "Permission denied. (You can't link to where you want to.");
                return;
            }

            if (parent_loop_check(thing, dest)) {
                notify(player, "That would cause a parent paradox.");
                return;
            }

            break;
        case TYPE_ROOM:     /* room dropto's */
            init_match(descr, player, dest_name, TYPE_ROOM, &md);
            match_neighbor(&md);
            match_possession(&md);
            match_registered(&md);
            match_absolute(&md);
            match_home(&md);

            if ((dest = noisy_match_result(&md)) == NOTHING)
                return;

            if (!controls(player, thing) || !can_link_to(player, Typeof(thing), dest)
                || (thing == dest)) {
                notify(player, "Permission denied. (You can't link to the dropto like that)");
                return;
            }

            break;
        case TYPE_PROGRAM:
            notify(player, "You can't link programs to things!");
            return;
        default:
            notify(player, "Internal error: weird object type.");
            log_status("PANIC: weird object: Typeof(%d) = %d", thing, Typeof(thing));
            return;
    }

    _do_unlink(descr, player, thing_name, true);
    notify(player, "Attempting to relink...");
    do_link(descr, player, thing_name, dest_name);
}

/**
 * Implementation of the @chown command
 *
 * This handles all the security aspects of the @chown command, including
 * the various weird details.  Such as THINGs must be held by the person
 * doing the @chowning, only wizards can transfer things from one player
 * to another, players can only @chown the room they are in, and players
 * can @chown any exit that links to something they control.
 *
 * Does not check the builder bit.
 *
 * @param descr the descriptor of the player doing the action
 * @param player the player doing the action
 * @param name the object having its ownership changed
 * @param newowner the new owner for the object, which may be empty string
 *                 to default to 'me'
 */
void
do_chown(int descr, dbref player, const char *name, const char *newowner)
{
    dbref thing;
    dbref owner;
    struct match_data md;

    if (!*name) {
        notify(player, "You must specify what you want to take ownership of.");
        return;
    }

    init_match(descr, player, name, NOTYPE, &md);
    match_everything(&md);

    if ((thing = noisy_match_result(&md)) == NOTHING)
        return;

    if (*newowner && strcasecmp(newowner, "me")) {
        if ((owner = lookup_player(newowner)) == NOTHING) {
            notify(player, "I couldn't find that player.");
            return;
        }
    } else {
        owner = OWNER(player);
    }

    if (!Wizard(OWNER(player)) && OWNER(player) != owner) {
        notify(player, "Only wizards can transfer ownership to others.");
        return;
    }

#ifdef GOD_PRIV
    if (Wizard(OWNER(player)) && !God(player) && God(owner)) {
        notify(player, "God doesn't need an offering or sacrifice.");
        return;
    }
#endif      /* GOD_PRIV */

    if (!Wizard(OWNER(player))) {
        if (Typeof(thing) != TYPE_EXIT ||
            (DBFETCH(thing)->sp.exit.ndest && !controls_link(player, thing))) {
            if (!(FLAGS(thing) & CHOWN_OK) ||
                Typeof(thing) == TYPE_PROGRAM
                || !test_lock(descr, player, thing, MESGPROP_CHLOCK)) {
                notify(player, "You can't take possession of that.");
                return;
            }
        }
    }

    if (tp_realms_control && !Wizard(OWNER(player)) && TrueWizard(thing) &&
        Typeof(thing) == TYPE_ROOM) {
        notify(player, "You can't take possession of that.");
        return;
    }

    switch (Typeof(thing)) {
        case TYPE_ROOM:
            if (!Wizard(OWNER(player)) && LOCATION(player) != thing) {
                notify(player, "You can only chown \"here\".");
                return;
            }

            ts_modifyobject(thing);
            OWNER(thing) = OWNER(owner);
            break;
        case TYPE_THING:
            if (!Wizard(OWNER(player)) && LOCATION(thing) != player) {
                notify(player, "You aren't carrying that.");
                return;
            }

            ts_modifyobject(thing);
            OWNER(thing) = OWNER(owner);
            break;
        case TYPE_PLAYER:
            notify(player, "Players always own themselves.");
            return;
        case TYPE_EXIT:
        case TYPE_PROGRAM:
            ts_modifyobject(thing);
            OWNER(thing) = OWNER(owner);
            break;
        case TYPE_GARBAGE:
            notify(player, "No one wants to own garbage.");
            return;
    }

    if (owner == player)
        notify(player, "Owner changed to you.");
    else {
        char unparse_buf[BUFFER_LEN];
        unparse_object(player, owner, unparse_buf, sizeof(unparse_buf));
        notifyf(player, "Owner changed to %s.", unparse_buf);
    }

    DBDIRTY(thing);
}

/**
 * Determines if a given player is restricted from setting a given flag
 *
 * The 'business logic' here is actually fairly dense and not easily
 * summed up in a comment.  As this is a 'private' function, the
 * reader is encouraged to review the very well documented code for
 * details.
 *
 * This is all pretty well documented in the MUCK's help files.
 *
 * @private
 * @param player the player we are checking permissions for
 * @param thing the thing we want to set the flag on
 * @param flag the flag we wish to set.
 * @return boolean 1 if restricted from setting flag, 0 if okay to set.
 */
static int
restricted(dbref player, dbref thing, object_flag_type flag)
{
    switch (flag) {
        case ABODE:
            /* Trying to set a program AUTOSTART requires TrueWizard */
            return (!TrueWizard(OWNER(player)) && (Typeof(thing) == TYPE_PROGRAM));
        case GUEST:
            /* Guest operations require a wizard */
            return (!(Wizard(OWNER(player))));
        case YIELD:
            /* Mucking with the env-chain matching requires TrueWizard */
            return (!(Wizard(OWNER(player))));
        case OVERT:
            /* Mucking with the env-chain matching requires TrueWizard */
            return (!(Wizard(OWNER(player))));
        case ZOMBIE:
            /* Restricting a player from using zombies requires a wizard. */
            if (Typeof(thing) == TYPE_PLAYER)
                return (!(Wizard(OWNER(player))));
            /* If a player's set Zombie, he's restricted from using them...
             * unless he's a wizard, in which case he can do whatever.
             */
            if ((Typeof(thing) == TYPE_THING) && (FLAGS(OWNER(player)) & ZOMBIE))
                return (!(Wizard(OWNER(player))));

            return (0);
        case VEHICLE:
            /* Restricting a player from using vehicles requires a wizard. */
            if (Typeof(thing) == TYPE_PLAYER)
                return (!(Wizard(OWNER(player))));

            /* If only wizards can create vehicles... */
            if (tp_wiz_vehicles) {
                /* then only a wizard can create a vehicle. :) */
                if (Typeof(thing) == TYPE_THING)
                    return (!(Wizard(OWNER(player))));
            } else {
                /* But, if vehicles aren't restricted to wizards, then
                 * players who have not been restricted can do so
                 */
                if ((Typeof(thing) == TYPE_THING) && (FLAGS(player) & VEHICLE))
                    return (!(Wizard(OWNER(player))));
            }

            return (0);
        case DARK:
            /* Dark can be set on a Program or Room by anyone. */
            if (!Wizard(OWNER(player))) {
                /* Setting a player dark requires a wizard. */
                if (Typeof(thing) == TYPE_PLAYER)
                    return (1);

                /* If exit darking is restricted, it requires a wizard. */
                if (!tp_exit_darking && Typeof(thing) == TYPE_EXIT)
                    return (1);

                /* If thing darking is restricted, it requires a wizard. */
                if (!tp_thing_darking && Typeof(thing) == TYPE_THING)
                    return (1);
            }

            return (0);
        case QUELL:
#ifdef GOD_PRIV
            /* Only God (or God's stuff) can quell or unquell another wizard. */
            return (God(OWNER(player)) || (TrueWizard(thing) && (thing != player) &&
                    Typeof(thing) == TYPE_PLAYER));
#else
            /* You cannot quell or unquell another wizard. */
            return (TrueWizard(thing) && (thing != player) && (Typeof(thing) == TYPE_PLAYER));
#endif
        /* The following three cases aren't used, as far as I can tell, but
         * for consistency's sake let's make sure they reflect the documented
         * behaviors:
         */
        case MUCKER:
            /* Setting a program M2 is limited to players of at least M2. */
            if (Typeof(thing) == TYPE_PROGRAM)
                return (MLevel(OWNER(player)) < 2);

            /* Setting anything else M2 takes a wizard. */
            return (!Wizard(OWNER(player)));
        case SMUCKER:
            /* Setting a program M1 is limited to players of at least M1. */
            if (Typeof(thing) == TYPE_PROGRAM)
                return (MLevel(OWNER(player)) < 1);

            /* Setting anything else M1 takes a wizard. */
            return (!Wizard(OWNER(player)));
        case (SMUCKER | MUCKER):
            /* Setting a program M3 is limited to players of at least M3. */

            if (Typeof(thing) == TYPE_PROGRAM)
                return (MLevel(OWNER(player)) < 3);

            /* Setting anything else M3 takes a wizard. */
            return (!Wizard(OWNER(player)));
        case BUILDER:
            /* Setting a program Bound causes any function called therein to be
             * put in preempt mode, regardless of the mode it had before.
             * Since this is just a convenience for atomic-functionwriters,
             * why is it limited to only a Wizard? -winged
             */
            /* That's a very good question! Let's limit it to players of at
             * least M2 instead. -aidanPB
             */
            if (Typeof(thing) == TYPE_PROGRAM)
                return (MLevel(OWNER(player)) < 2);

            /* Setting a player Builder or a room Bound is limited to a Wizard. */
            return (!Wizard(OWNER(player)));
        case WIZARD:
            /* To do anything with a Wizard flag requires a Wizard. */
            if (Wizard(OWNER(player))) {
#ifdef GOD_PRIV
                /* ...but only God can make a player a Wizard, or re-mort
                 * one.
                 */
                return ((Typeof(thing) == TYPE_PLAYER) && !God(player));
#else
                /* We don't want someone setting themselves !W, to prevent
                 * a case where there are no wizards at all
                 */
                return ((Typeof(thing) == TYPE_PLAYER && thing == OWNER(player)));
#endif
            } else
                return 1;
        default:
            /* No other flags are restricted. */
            return 0;
    }
}

/**
 * Implementation of @set command
 *
 * This can set flags or props.  The determining factor is if there is
 * a PROP_DELIMITER (:) character in the 'flag' string.  The special
 * case of ':clear' will clear all properties that the user controls
 * on teh object (i.e. players cannot unset wizprops with that).
 *
 * Otherwise, it will look at the flag and and set whatever desired flag
 * on the object in question.  Thisi s done with
 * string_prefix("FULL_NAME", flag) basically, so any fraction of a flag
 * name will match.  It supports "!FLAGNAME" as well to unset.
 *
 * Permission checking is done.
 *
 * @param descr the descriptor of the person doing the call.
 * @param player the player doing the call
 * @param name the name of the object to modify
 * @param flag the flag or property to set.
 */
void
do_set(int descr, dbref player, const char *name, const char *flag)
{
    dbref thing;
    const char *p;
    object_flag_type f;

    /* find thing */
    if ((thing = match_controlled(descr, player, name)) == NOTHING)
        return;

#ifdef GOD_PRIV
    /* Only God can set anything on any of his stuff */
    if (tp_strict_god_priv && !God(player) && God(OWNER(thing))) {
        notify(player, "Only God may touch God's property.");
        return;
    }
#endif

    /* move p past NOT_TOKEN if present */
    for (p = flag; *p && (*p == NOT_TOKEN || isspace(*p)); p++) ;

    /* Now we check to see if it's a property reference */
    /* if this gets changed, please also modify boolexp.c */
    if (strchr(flag, PROP_DELIMITER)) {
        /* @TODO This seems like it should probably be in its own
         *       function as it is a pretty big chunk of code.
         *       It is probably also useful elsewhere, such as maybe
         *       with MUF SETPROPSTR ?
         *
         *       The only logic here specific to @set is the support
         *       for :clear, so the structure would probably be if
         *       flag == :clear then unset, else set, and use
         *       common functions for clear and set.
         */

        /* copy the string so we can muck with it */
        const char *type = alloc_string(flag);  /* type */
        char *pname = (char *) strchr(type, PROP_DELIMITER);    /* propname */
        const char *x;      /* to preserve string location so we can free it */
        char *temp;
        int ival = 0;
        int wizperms = Wizard(OWNER(player));

        x = type;
        while (isspace(*type) && (*type != PROP_DELIMITER))
            type++;

        if (*type == PROP_DELIMITER) {
            /* clear all properties */
            type++;
            skip_whitespace(&type);

            if (strcasecmp(type, "clear")) {
                notify(player, "Use '@set <obj>=:clear' to clear all props on an object");
                free((void *) x);
                return;
            }

            remove_property_list(thing, wizperms);
            ts_modifyobject(thing);
            notifyf(player, "All %sproperties removed.", wizperms ? "" : "user-owned ");
            free((void *) x);
            return;
        }

        for (temp = pname - 1; temp >= type && isspace(*temp); temp--) ;

        while (temp >= type && *temp == PROPDIR_DELIMITER)
            temp--;

        *(++temp) = '\0';

        pname++;        /* move to next character */

        if (*pname == '^' && number(pname + 1))
            ival = atoi(++pname);

        if (Prop_System(type)
            || (!Wizard(OWNER(player)) && (Prop_SeeOnly(type) || Prop_Hidden(type)))) {
            notify(player, "Permission denied. (The property is restricted.)");
            free((void *) x);
            return;
        }

        if (!(*pname)) {
            ts_modifyobject(thing);
            remove_property(thing, type, 0);
            notify(player, "Property removed.");
        } else {
            ts_modifyobject(thing);

            if (ival) {
                add_property(thing, type, NULL, ival);
            } else {
                add_property(thing, type, pname, 0);
            }

            notify(player, "Property set.");
        }

        free((void *) x);
        return;
    }

    /* identify flag */

    /*
     * @TODO: This gnarly 'if' statement should probably be a function that
     * takes a flag string and converts it to a flag.  The exception
     * being the MUCKER flags which are a little tricky.
     *
     * So if (matches MUCKER bits) run existing code, else
     * flag = get_flag_from_string( ... )
     *
     * The SET prim should use the same function because this logic is
     * currently duplicated over there.
     */
    if (*p == '\0') {
        notify(player, "You must specify a flag to set.");
        return;
    } else if ((!strcasecmp("0", p) || !strcasecmp("M0", p)) ||
               ((string_prefix("MUCKER", p)) && (*flag == NOT_TOKEN))) {
        if (!Wizard(OWNER(player))) {
            if ((OWNER(player) != OWNER(thing)) || (Typeof(thing) != TYPE_PROGRAM)) {
                notify(player, "Permission denied. (You can't clear that mucker flag)");
                return;
            }
        }

        if (force_level) {
            notify(player, "Can't set this flag from an @force or {force}.");
            return;
        }

        SetMLevel(thing, 0);
        notify(player, "Mucker level set.");
        return;
    } else if (!strcasecmp("1", p) || !strcasecmp("M1", p)) {
        if (!Wizard(OWNER(player))) {
            if ((OWNER(player) != OWNER(thing)) || (Typeof(thing) != TYPE_PROGRAM)
                || (MLevRaw(player) < 1)) {
                notify(player, "Permission denied. (You may not set that M1)");
                return;
            }
        }

        if (force_level) {
            notify(player, "Can't set this flag from an @force or {force}.");
            return;
        }

        SetMLevel(thing, 1);
        notify(player, "Mucker level set.");
        return;
    } else if ((!strcasecmp("2", p) || !strcasecmp("M2", p)) ||
                ((string_prefix("MUCKER", p)) && (*flag != NOT_TOKEN))) {
        if (!Wizard(OWNER(player))) {
            if ((OWNER(player) != OWNER(thing)) || (Typeof(thing) != TYPE_PROGRAM)
                || (MLevRaw(player) < 2)) {
                notify(player, "Permission denied. (You may not set that M2)");
                return;
            }
        }

        if (force_level) {
            notify(player, "Can't set this flag from an @force or {force}.");
            return;
        }

        SetMLevel(thing, 2);
        notify(player, "Mucker level set.");
        return;
    } else if (!strcasecmp("3", p) || !strcasecmp("M3", p)) {
        if (!Wizard(OWNER(player))) {
            if ((OWNER(player) != OWNER(thing)) || (Typeof(thing) != TYPE_PROGRAM)
                || (MLevRaw(player) < 3)) {
                notify(player, "Permission denied. (You may not set that M3)");
                return;
            }
        }

        if (force_level) {
            notify(player, "Can't set this flag from an @force or {force}.");
            return;
        }

        SetMLevel(thing, 3);
        notify(player, "Mucker level set.");
        return;
    } else if (!strcasecmp("4", p) || !strcasecmp("M4", p)) {
        notify(player, "To set Mucker Level 4, set the Wizard bit and another Mucker bit.");
        return;
    } else if (string_prefix("WIZARD", p)) {
        if (force_level) {
            notify(player, "Can't set this flag from an @force or {force}.");
            return;
        }

        f = WIZARD;
    } else if (string_prefix("ZOMBIE", p)) {
        f = ZOMBIE;
    } else if (string_prefix("VEHICLE", p)
                || string_prefix("VIEWABLE", p)) {
        if (*flag == NOT_TOKEN && Typeof(thing) == TYPE_THING) {
            dbref obj = CONTENTS(thing);

            for (; obj != NOTHING; obj = NEXTOBJ(obj)) {
                if (Typeof(obj) == TYPE_PLAYER) {
                    notify(player, "That vehicle still has players in it!");
                    return;
                }
            }
        }

        f = VEHICLE;
    } else if (string_prefix("LINK_OK", p)) {
        f = LINK_OK;
    } else if (string_prefix("XFORCIBLE", p) || string_prefix("XPRESS", p)) {
        if (force_level) {
            notify(player, "Can't set this flag from an @force or {force}.");
            return;
        }

        if (Typeof(thing) == TYPE_EXIT) {
            if (!Wizard(OWNER(player))) {
                notify(player,
                       "Permission denied. (Only a Wizard may set the M-level of an exit)");
                return;
            }
        }

        f = XFORCIBLE;
    } else if (string_prefix("KILL_OK", p)) {
        f = KILL_OK;
    } else if ((string_prefix("DARK", p)) || (string_prefix("DEBUG", p))) {
        f = DARK;
    } else if ((string_prefix("STICKY", p)) || (string_prefix("SETUID", p)) ||
                (string_prefix("SILENT", p))) {
        f = STICKY;
    } else if (string_prefix("QUELL", p)) {
        f = QUELL;
    } else if (string_prefix("BUILDER", p) || string_prefix("BOUND", p)) {
        f = BUILDER;
    } else if (string_prefix("CHOWN_OK", p) || string_prefix("COLOR", p)) {
        f = CHOWN_OK;
    } else if (string_prefix("JUMP_OK", p)) {
        f = JUMP_OK;
    } else if (string_prefix("GUEST", p)) {
        f = GUEST;
    } else if (string_prefix("HAVEN", p) || string_prefix("HARDUID", p)) {
        f = HAVEN;
    } else if ((string_prefix("ABODE", p)) ||
               (string_prefix("AUTOSTART", p)) || (string_prefix("ABATE", p))) {
        f = ABODE;
    } else if (string_prefix("YIELD", p)) {
        f = YIELD;
    } else if (string_prefix("OVERT", p)) {
        f = OVERT;
    } else {
        notify(player, "I don't recognize that flag.");
        return;
    }

    /* check for restricted flag */
    if (restricted(player, thing, f)) {
        notify(player, "Permission denied. (restricted flag)");
        return;
    }

    /* check for stupid wizard */
    if (f == WIZARD && *flag == NOT_TOKEN && thing == player) {
        notify(player, "You cannot make yourself mortal.");
        return;
    }

    /* else everything is ok, do the set */
    if (*flag == NOT_TOKEN) {
        /* reset the flag */
        ts_modifyobject(thing);
        FLAGS(thing) &= ~f;
        DBDIRTY(thing);

        if (f == GUEST && Typeof(thing) == TYPE_PLAYER) {
            remove_property(thing, LEGACY_GUEST_PROP, 0);
        }

        notify(player, "Flag reset.");
    } else {
        /* set the flag */
        ts_modifyobject(thing);
        FLAGS(thing) |= f;
        DBDIRTY(thing);

        if (f == GUEST && Typeof(thing) == TYPE_PLAYER) {
            PData property;
            property.flags = PROP_STRTYP;
            property.data.str = "yes";
            set_property(thing, LEGACY_GUEST_PROP, &property, 0);
        }

        notify(player, "Flag set.");
    }
}

/**
 * Implementation of @propset
 *
 * Propset can set props along with types.  'prop' can be of the
 * format: <type>:<property>:<value> or erase:<property>
 *
 * Type can be omitted and will default to string,  but there still
 * must be two ':'s in order to set a property.  Type can
 * be: string, integer, float, lock, dbref.  Types can be shortened
 * to just a prefix (s, i, f, str, lo, etc.)  Erase can also be
 * prefixed (e, er, etc.)
 *
 * This does do permission checking.
 *
 * @param descr the descriptor of the person setting
 * @param player the person setting
 * @param name the object we are setting a prop on
 * @param prop the prop specification as described above.
 */
void
do_propset(int descr, dbref player, const char *name, const char *prop)
{
    dbref thing, ref;
    char *p;
    char buf[BUFFER_LEN];
    char *type, *pname, *value;
    struct match_data md;
    struct boolexp *lok;
    PData mydat;

    /* find thing */
    if ((thing = match_controlled(descr, player, name)) == NOTHING)
        return;

    skip_whitespace(&prop);
    strcpyn(buf, sizeof(buf), prop);

    /* Find type, pname, and value */

    type = p = buf;
    while (*p && *p != PROP_DELIMITER)
        p++;

    if (*p)
        *p++ = '\0';

    if (*type) {
        remove_ending_whitespace(&type);
    }

    pname = p;
    while (*p && *p != PROP_DELIMITER)
        p++;

    if (*p)
        *p++ = '\0';

    value = p;

    while (*pname == PROPDIR_DELIMITER || isspace(*pname))
        pname++;

    if (*pname) {
        remove_ending_whitespace(&pname);
    }

    if (!*pname) {
        notify(player, "I don't know which property you want to set!");
        return;
    }

    if (Prop_System(pname)
        || (!Wizard(OWNER(player)) && (Prop_SeeOnly(pname) || Prop_Hidden(pname)))) {
        notify(player, "Permission denied. (The property is restricted.)");
        return;
    }

    /* Process type and set property accordingly */
    if (!*type || string_prefix("string", type)) {
        add_property(thing, pname, value, 0);
    } else if (string_prefix("integer", type)) {
        if (!number(value)) {
            notify(player, "That's not an integer!");
            return;
        }

        add_property(thing, pname, NULL, atoi(value));
    } else if (string_prefix("float", type)) {
        if (!ifloat(value)) {
            notify(player, "That's not a floating point number!");
            return;
        }

        mydat.flags = PROP_FLTTYP;
        mydat.data.fval = strtod(value, NULL);
        set_property(thing, pname, &mydat, 0);
    } else if (string_prefix("dbref", type)) {
        init_match(descr, player, value, NOTYPE, &md);
        match_everything(&md);

        if ((ref = noisy_match_result(&md)) == NOTHING)
            return;

        mydat.flags = PROP_REFTYP;
        mydat.data.ref = ref;
        set_property(thing, pname, &mydat, 0);
    } else if (string_prefix("lock", type)) {
        lok = parse_boolexp(descr, player, value, 0);

        if (lok == TRUE_BOOLEXP) {
            notify(player, "I don't understand that lock.");
            return;
        }

        mydat.flags = PROP_LOKTYP;
        mydat.data.lok = lok;
        set_property(thing, pname, &mydat, 0);
    } else if (string_prefix("erase", type)) {
        if (*value) {
            notify(player, "Don't give a value when erasing a property.");
            return;
        }

        remove_property(thing, pname, 0);
        notify(player, "Property erased.");
        return;
    } else {
        notify(player, "I don't know what type of property you want to set!");
        notify(player, "Valid types are string, integer, float, dbref, lock, and erase.");
        return;
    }

    notify(player, "Property set.");
}

/**
 * Implementation of @register command
 *
 * Does property registration similar to the 'classic' MUF @register
 * command.  Thus, the parameters are a little complex.
 *
 * By default, this operates on #0 and propdir base _reg.  This
 * can be modified by a prefix that will show up in arg1.
 *
 * Prefix can be #me for operating on 'me', propdir base _reg
 * Or it can be #prop [<target>:]<propdir> to target a given
 * prop directory instead.  If <target> is not provided, #0 will be
 * the default.
 *
 * If arg2 is "", then arg1 will be either just a prefix or a prefix
 * plus a propdir to list registrations in either the base propdir or
 * a subdir.
 *
 * If arg2 is set, then arg1 is the prefix + object name or just
 * the prefix and arg2 is the target registration name.  If there
 * is no object name, then the registration target is cleared.  Otherwise,
 * object is registered to the given name.
 *
<<<<<<< HEAD
 * See help @register on the MUCK for a more concice explanation :)
=======
 * See help @register on the MUCK for a more concise explanation :)
>>>>>>> e70f2612
 *
 * This does permission checking.
 *
 * @param descr the descriptor of the person doing the call
 * @param player the player doing the call
 * @param arg1 The first argument as described above
 * @param arg2 the second argument as described above.
 */
void
do_register(int descr, dbref player, char *arg1, const char *arg2)
{
    dbref target, object;
    struct match_data md;
    char buf[BUFFER_LEN], unparse_buf[BUFFER_LEN];
    char *propdir, *objectstr;
    char *remaining = arg1;

    target = GLOBAL_ENVIRONMENT;
    propdir = REGISTRATION_PROPDIR;
    objectstr = arg1;

    if (string_prefix(arg1, "#me")) {
        (void) strtok_r(arg1, " \t", &remaining);
        target = player;
        objectstr = remaining;
    } else if (string_prefix(arg1, "#prop")) {
        char *pattern, *targetstr;

        (void) strtok_r(arg1, " \t", &remaining);
        pattern = strtok_r(remaining, " \t", &remaining);
        objectstr = remaining;

        if (pattern && *pattern == ':') {
            targetstr = "me";
            propdir = pattern + 1;
        } else {
            targetstr = strtok_r(pattern, ":", &remaining);
            propdir = remaining;
        }

        if (propdir) {
            char *p = propdir + strlen(propdir) - 1;
            while (p > propdir && *p == PROPDIR_DELIMITER) *(p--) = '\0';
        }

        if (!propdir || !*propdir) {
            notifyf_nolisten(player, "You must specify a propdir when using #prop.");
            return;
        }

        init_match(descr, player, targetstr, NOTYPE, &md);

        if (*targetstr == REGISTERED_TOKEN) {
            match_registered(&md);
        } else {
            match_all_exits(&md);
            match_neighbor(&md);
            match_possession(&md);
            match_me(&md);
            match_here(&md);
            match_nil(&md);
        }

        if (Wizard(OWNER(player))) {
            match_absolute(&md);
            match_player(&md);
        }

        if ((target = noisy_match_result(&md)) == NOTHING) {
            return;
        }

        /* match_controlled casts a much wider "match net" than
         * we are casting here, so we'll do the controls check
         * separately to preserve the limited match behavior.
         */
        if (!controls(player, target)) {
            notifyf_nolisten(player, "Permission denied. (You don't control what was matched)");
            return;
        }
    }

    if (!*arg2) {
        PropPtr propadr, pptr;
        char dir[BUFFER_LEN], propname[BUFFER_LEN], detail[BUFFER_LEN];
        dbref detailref = -50, invalidref = -50;

        if (!objectstr || !*objectstr) {
            strcpyn(dir, sizeof(dir), propdir);
        } else {
            snprintf(dir, sizeof(dir), "%s%c%s", propdir, PROPDIR_DELIMITER, objectstr);
        }

        unparse_object(player, target, unparse_buf, sizeof(unparse_buf));
        notifyf_nolisten(player, "Registered objects on %s:", unparse_buf);

        propadr = first_prop(target, dir, &pptr, propname, sizeof(propname));
        while (propadr) {
            char *strval;
            snprintf(buf, sizeof(buf), "%s%c%s", dir, PROPDIR_DELIMITER, propname);

            if (!Prop_Hidden(buf) || Wizard(OWNER(player))) {
                switch (PropType(propadr)) {
                    case PROP_DIRTYP:
                        snprintf(detail, sizeof(detail), "/ (directory)");
                        break;
                    case PROP_STRTYP:
                        strval = PropDataStr(propadr);

                        if (*strval == NUMBER_TOKEN && number(strval+1)) {
                            detailref = atoi(strval+1);
                        } else if (number(strval)) {
                            detailref = atoi(strval);
                        } else {
                            detailref = invalidref;
                        }

                        break;
                    case PROP_INTTYP:
                        detailref = PropDataVal(propadr);
                        break;
                    case PROP_REFTYP:
                        detailref = PropDataRef(propadr);
                        break;
                    default:
                        detailref = invalidref;
                        break;
                }

                if (PropType(propadr) != PROP_DIRTYP) {
                    unparse_object(player, detailref, unparse_buf, sizeof(unparse_buf));
                    snprintf(detail, sizeof(detail), ": %s", unparse_buf);
                }

                if (!objectstr || !*objectstr) {
                    notifyf_nolisten(player, "  %s%s", propname, detail);
                } else {
                    char *p = objectstr + strlen(objectstr) - 1;

                    while (p > objectstr && *p == PROPDIR_DELIMITER)
                        *(p--) = '\0';

                    notifyf_nolisten(player, "  %s%c%s%s", objectstr, PROPDIR_DELIMITER, propname, detail);
                }
            }

            propadr = next_prop(pptr, propadr, propname, sizeof(propname));
        }

        notifyf_nolisten(player, "Done.");
        return;
    }

    if (!objectstr || !*objectstr) {
        register_object(player, target, propdir, (char *)arg2, NOTHING);
        return;
    }

    init_match(descr, player, objectstr, NOTYPE, &md);

    if (*objectstr == REGISTERED_TOKEN) {
        match_registered(&md);
    } else {
        match_all_exits(&md);
        match_neighbor(&md);
        match_possession(&md);
        match_me(&md);
        match_here(&md);
        match_nil(&md);
    }

    if (Wizard(OWNER(player))) {
        match_absolute(&md);
        match_player(&md);
    }

    if ((object = noisy_match_result(&md)) == NOTHING) {
        return;
    }

    snprintf(buf, sizeof(buf), "%s%c%s", propdir, PROPDIR_DELIMITER, arg2);

    if ((!Wizard(OWNER(player)) && (target != OWNER(player) || 
        Prop_SeeOnly(buf) || Prop_Hidden(buf)))) {
        notifyf_nolisten(player, "Permission denied. (You can't register an object there.)");
        return;
    }

    register_object(player, target, propdir, (char *)arg2, object);
}

/**
 * Implemenation of @doing command
 *
 * This, at present, only allows you to to set a doing message on
 * 'me' or you can leave 'name' as an empty string.
 *
 * @param descr the descriptor of the person doing the action
 * @param player the player doing the action
 * @param name the name of the person to set the doing on or "" for 'me'
 * @param mesg the doing message to set.
 */
void
do_doing(int descr, dbref player, const char *name, const char *mesg)
{
    /* @TODO: This limitation makes no sense.  It should have wizard check
     *        and allow wizards to set on anyone.  Remember to update
     *        help file.
     */
    if (*name && strcasecmp(name, "me")) {
        notifyf_nolisten(player, "This property can only be set on yourself.");
        return;
    }

    set_standard_property(descr, player, name, MESGPROP_DOING, "Doing", mesg);
}


/**
 * Implementation of @unlock command
 *
 * Unlocks a given object.  This does do permission checks.
 *
 * @param descr the descriptor of the person unlocking the object.
 * @param player the player unlocking the object.
 * @param name the name to find
 */
void
do_unlock(int descr, dbref player, const char *name)
{
    dbref object;

    if ((object = match_controlled(descr, player, name)) != NOTHING) {
        CLEARLOCK(object);
        notifyf_nolisten(player, "Unlocked.");
    }
}<|MERGE_RESOLUTION|>--- conflicted
+++ resolved
@@ -1138,11 +1138,7 @@
  * is no object name, then the registration target is cleared.  Otherwise,
  * object is registered to the given name.
  *
-<<<<<<< HEAD
- * See help @register on the MUCK for a more concice explanation :)
-=======
  * See help @register on the MUCK for a more concise explanation :)
->>>>>>> e70f2612
  *
  * This does permission checking.
  *
