/** @file interp.c
 *
 * Source file that supports the MUF interpreter.  This has a lot of the
 * fundamentals for the whole MUF system.
 *
 * This file is part of Fuzzball MUCK.  Please see LICENSE.md for details.
 */

#include <stdio.h>
#include <stdlib.h>
#include <string.h>
#include <time.h>

#include "config.h"

#include "array.h"
#include "boolexp.h"
#include "compile.h"
#include "db.h"
#include "debugger.h"
#include "edit.h"
#include "fbmath.h"
#include "fbstrings.h"
#include "fbtime.h"
#include "game.h"
#include "inst.h"
#include "interface.h"
#include "interp.h"
#include "log.h"
#ifdef MCP_SUPPORT
#include "mcpgui.h"
#endif
#include "mufevent.h"
#include "predicates.h"
#include "props.h"
#include "timequeue.h"
#include "tune.h"

#define ERROR_DIE_NOW -1

/**
 * Placeholder "null" primitive implementation for pseudo-primitives.
 *
 * JUMP, READ, SLEEP, and a few others aren't actually primitives but are
 * more like constructs.  We use these to pad the primitives array so that
 * they have an instruction number, etc.
 *
 * @private
 * @param PRIM_PROTOTYPE the standard primitive parameters
 */
static void
p_null(PRIM_PROTOTYPE)
{
    return;
}

/**
 * Array of primitive implementations.  To add a new primitive,
 * you actually need to add to one of the #define's used below.
 *
 * The defines live in the different p_*.h in include.
 */
static void (*prim_func[]) (PRIM_PROTOTYPE) = {
    p_null, p_null, p_null, p_null, p_null, p_null,
            /* JMP, READ,   SLEEP,  CALL,   EXECUTE, RETURN, */
            p_null, p_null, p_null,
            /* EVENT_WAITFOR, CATCH,  CATCH_DETAILED */
            PRIMS_CONNECTS_FUNCS,
            PRIMS_DB_FUNCS,
            PRIMS_MATH_FUNCS,
            PRIMS_MISC_FUNCS,
            PRIMS_PROPS_FUNCS,
            PRIMS_STACK_FUNCS,
            PRIMS_STRINGS_FUNCS,
            PRIMS_ARRAY_FUNCS,
            PRIMS_FLOAT_FUNCS,
            PRIMS_ERROR_FUNCS,
#ifdef MCP_SUPPORT
            PRIMS_MCP_FUNCS,
#endif
            PRIMS_REGEX_FUNCS,
            PRIMS_INTERNAL_FUNCS,
            NULL
};

/**
 * Get the local (lvar) variables for a given frame and program combination.
 *
 * @param fr the frame structure
 * @param prog the program DB ref
 * @return localvars structure
 */
struct localvars *
localvars_get(struct frame *fr, dbref prog)
{
    if (!fr) {
        panic("localvars_get(): NULL frame passed !");
    }

    struct localvars *tmp = fr->lvars;

    while (tmp && tmp->prog != prog)
        tmp = tmp->next;

    if (tmp) {
        /* Pull this out of the middle of the stack. */
        *tmp->prev = tmp->next;

        if (tmp->next)
            tmp->next->prev = tmp->prev;
    } else {
        /* Create a new var frame. */
        int count = MAX_VAR;

        tmp = malloc(sizeof(struct localvars));
        tmp->prog = prog;

        while (count-- > 0) {
            tmp->lvars[count].type = PROG_INTEGER;
            tmp->lvars[count].data.number = 0;
        }
    }

    /* Add this to the head of the stack. */
    tmp->next = fr->lvars;
    tmp->prev = &fr->lvars;
    fr->lvars = tmp;

    if (tmp->next)
        tmp->next->prev = &tmp->next;

    return tmp;
}

/**
 * Copy local vars from one frame to another
 *
 * This is, so far, just used by the fork primitive to copy lvar's from
 * one program to another.
 *
 * @param fr the new frame
 * @param oldfr the source frame
 */
void
localvar_dupall(struct frame *fr, struct frame *oldfr)
{
    if (!fr || !oldfr) {
        panic("localvar_dupall(): NULL frame passed !");
    }

    struct localvars *orig = oldfr->lvars;
    struct localvars **targ = &fr->lvars;

    while (orig) {
        int count = MAX_VAR;
        *targ = malloc(sizeof(struct localvars));

        while (count-- > 0)
            deep_copyinst(&orig->lvars[count], &(*targ)->lvars[count], -1);

        (*targ)->prog = orig->prog;
        (*targ)->next = NULL;
        (*targ)->prev = targ;
        targ = &((*targ)->next);
        orig = orig->next;
    }
}

/**
 * Free memory for all local variables associated with the given frame.
 *
 * @private
 * @param fr the frame to free local variables from
 */
static void
localvar_freeall(struct frame *fr)
{
    if (!fr) {
        panic("localvar_freeall(): NULL frame passed !");
    }

    struct localvars *ptr = fr->lvars;
    struct localvars *nxt;

    while (ptr) {
        int count = MAX_VAR;
        nxt = ptr->next;

        while (count-- > 0)
            CLEAR(&ptr->lvars[count]);

        ptr->next = NULL;
        ptr->prev = NULL;
        ptr->prog = NOTHING;
        free(ptr);
        ptr = nxt;
    }

    fr->lvars = NULL;
}

/**
 * Add a scoped (function level) variable "level".
 *
 * The level refers to function level, each function level having its own
 * set of scoped variables.
 *
 * @private
 * @param fr the frame
 * @param pc the pointer to current instruction
 * @param count the function depth
 */
static void
scopedvar_addlevel(struct frame *fr, struct inst *pc, int count)
{
    if (!fr) {
        panic("scopedvar_addlevel(): NULL frame passed !");
    }

    struct scopedvar_t *tmp;
    size_t siz = sizeof(struct scopedvar_t) + (sizeof(struct inst) * ((size_t)count - 1));

    tmp = malloc(siz);
    tmp->count = (size_t)count;
    tmp->varnames = pc->data.mufproc->varnames;
    tmp->next = fr->svars;
    fr->svars = tmp;

    while (count-- > 0) {
        tmp->vars[count].type = PROG_INTEGER;
        tmp->vars[count].data.number = 0;
    }
}

/**
 * Duplicate all scoped variables from one frame to another.
 *
 * This is currently only used for fork.
 *
 * @param fr the destination frame
 * @param oldfr the source frame
 */
void
scopedvar_dupall(struct frame *fr, struct frame *oldfr)
{
    if (!fr || !oldfr) {
        panic("scopedvar_dupall(): NULL frame passed !");
    }

    struct scopedvar_t *newsv;
    struct scopedvar_t **prev;
    size_t siz, count;

    prev = &fr->svars;
    *prev = NULL;

    for (struct scopedvar_t *cur = oldfr->svars; cur; cur = cur->next) {
        count = (size_t)cur->count;
        siz = sizeof(struct scopedvar_t) + (sizeof(struct inst) * (count - 1));

        newsv = malloc(siz);
        newsv->count = count;
        newsv->varnames = cur->varnames;
        newsv->next = NULL;

        while (count-- > 0) {
            deep_copyinst(&cur->vars[count], &newsv->vars[count], -1);
        }

        *prev = newsv;
        prev = &newsv->next;
    }
}

/**
 * Pop a level of scoped variables off
 *
 * This is used, for instance, when returning from a function.  Frees up
 * associated memory.
 *
 * @private
 * @param fr the frame to pop a level of scoped variables from
 * @return boolean true if something was popped, false if not.
 */
static int
scopedvar_poplevel(struct frame *fr)
{
    if (!fr || !fr->svars) {
        return 0;
    }

    struct scopedvar_t *tmp = fr->svars;
    fr->svars = fr->svars->next;

    while (tmp->count-- > 0) {
        CLEAR(&tmp->vars[tmp->count]);
    }

    free(tmp);
    return 1;
}

/**
 * Free all scoped variables associated with a frame.
 *
 * Normally, I'm opposed to these little single line functions.  But this
 * is a mirror to localvar_freeall so we'll keep it for consistency.
 *
 * @TODO Make this an inline
 *
 * @private
 * @param fr the frame to free scoped variables from.
 */
static void
scopedvar_freeall(struct frame *fr)
{
    while (scopedvar_poplevel(fr)) ;
}

/**
 * Get a scoped variable for the given number, with the given number
 *
 * @param fr the frame to get the variable from
 * @param level the function level to get from
 * @param varnum the number "id" of the variable to get
 * @return the instruction associated with the requested variable or NULL
 */
struct inst *
scopedvar_get(struct frame *fr, int level, int varnum)
{
    struct scopedvar_t *svinfo = fr ? fr->svars : NULL;

    while (svinfo && level-- > 0)
        svinfo = svinfo->next;

    if (!svinfo) {
        return NULL;
    }

    if (varnum < 0 || varnum >= svinfo->count) {
        return NULL;
    }

    return (&svinfo->vars[varnum]);
}

/**
 * For a given program location and var number, get the var name
 *
 * This is for function-scoped variables.  This will find the variable
 * in the current scope of 'pc'.
 *
 * @param pc the current program location
 * @param varnum the variable number to fetch
 * @return constant variable name - do not free this memory
 */
const char *
scopedvar_getname_byinst(struct inst *pc, int varnum)
{
    while (pc && pc->type != PROG_FUNCTION)
        pc--;

    if (!pc || !pc->data.mufproc) {
        return NULL;
    }

    if (varnum < 0 || varnum >= pc->data.mufproc->vars) {
        return NULL;
    }

    if (!pc->data.mufproc->varnames) {
        return NULL;
    }

    return pc->data.mufproc->varnames[varnum];
}

/**
 * Get a function scoped variable name by frame, function level, and number
 *
 * @param fr the frame to look up
 * @param level the function level
 * @param varnum the variable number
 * @return constant variable name - do not free this memory
 */
const char *
scopedvar_getname(struct frame *fr, int level, int varnum)
{
    struct scopedvar_t *svinfo = fr ? fr->svars : NULL;

    while (svinfo && level-- > 0)
        svinfo = svinfo->next;

    if (!svinfo) {
        return NULL;
    }

    if (varnum < 0 || varnum >= svinfo->count) {
        return NULL;
    }

    if (!svinfo->varnames) {
        return NULL;
    }

    return svinfo->varnames[varnum];
}

/**
 * This is used to free memory for the given instruction.
 *
 * It underpins the CLEAR macro which injects file and line automatically.
 * The memory freed is the data associated with the instruction rather than
 * the instruction itself, which remains forever as long as the program
 * is in memory.
 *
 * The instruction type is set to PROG_CLEARED after it has been cleared,
 * the 'line' field of the struct set to 'line', and the data set to
 * 'file' so that if we try to clear something that is already cleared,
 * we can produce a nice error message.
 *
 * @param oper the instruction who's data we are clearing.
 * @param file the file from which this function was called.
 * @param line the line in the file from which this function was called.
 */
void
RCLEAR(struct inst *oper, char *file, int line)
{
    int varcnt;

    assert(oper != NULL);
    assert(file != NULL);
    assert(line > 0);

    switch (oper->type) {
        case PROG_CLEARED:
            log_status(
                "WARNING: attempt to re-CLEAR() instruction from %s:%d "
                " previously CLEAR()ed at %s:%d", file, line,
                (char *) oper->data.addr, oper->line);

            /*
             * If debugging, we want to figure out just what
             * is going on, and dump core at this point.  This
             * will at least give us some idea of what went wrong.
             */
            assert(0);
            return;

        case PROG_ADD:
            PROGRAM_DEC_INSTANCES(oper->data.addr->progref);
            oper->data.addr->links--;
            break;

        case PROG_STRING:
            if (oper->data.string && --oper->data.string->links == 0)
                free(oper->data.string);
            break;

        case PROG_FUNCTION:
            if (oper->data.mufproc) {
                free(oper->data.mufproc->procname);
                varcnt = oper->data.mufproc->vars;

                if (oper->data.mufproc->varnames) {
                    for (int j = 0; j < varcnt; j++) {
                        free((void *) oper->data.mufproc->varnames[j]);
                    }

                    free((void *)oper->data.mufproc->varnames);
                }

                free(oper->data.mufproc);
            }

            break;

        case PROG_ARRAY:
            array_free(oper->data.array);
            break;

        case PROG_LOCK:
            if (oper->data.lock != TRUE_BOOLEXP)
                free_boolexp(oper->data.lock);
            break;
    }

    oper->line = line;
    oper->data.addr = (struct prog_addr *)file;
    oper->type = PROG_CLEARED;
}

/**
 * @var the current highest PID.  The next MUF program will get this PID.
 */
int top_pid = 1;

/**
 * @var Number of arguments a primitive uses, for cleanup purposes.
 *      This number is used by abort_interp to clean up if something fails.
 */
int nargs = 0;

/**
 * @var the total number of primitives defined
 */
int prim_count = 0;

/**
 * @private
 * @var Keep track of free frames.  We can re-use frames for performance
 *      reasons.
 */
static struct frame *free_frames_list = NULL;

/**
 * @private
 * @var pool of reusable forvars structures, again for performance reasons.
 */
static struct forvars *for_pool = NULL;

/**
 * @private
 * @var pointer to a pointer which is the last item on the for_pool list.
 */
static struct forvars **last_for = &for_pool;

/**
 * @private
 * @var pool of reusable tryvars structures, again for performance reasons.
 */
static struct tryvars *try_pool = NULL;

/**
 * @private
 * @var pointer to a pointer which is the last item on the try_pool list.
 */
static struct tryvars **last_try = &try_pool;

/**
 * Clean up extra free frames
 *
 * The MUCK keeps a set of allocated frames in memory to re-use for
 * performance reasons.  There's a tune parameter, tp_free_frames_pool,
 * which indicates the maximum size of this pool.  This call will shrink
 * the pool to tp_free_frames_pool in size.
 */
void
purge_free_frames(void)
{
    struct frame *ptr, *ptr2;
    int count = tp_free_frames_pool;

    /*
     * This moves us past the frames we are not going to delete.
     */
    for (ptr = free_frames_list; ptr && --count > 0; ptr = ptr->next) ;

    while (ptr && ptr->next) {
        ptr2 = ptr->next;
        ptr->next = ptr->next->next;
        free(ptr2);
    }
}

#ifdef MEMORY_CLEANUP
/**
 * Clean up the entire free frames pool
 *
 * Like purge_free_frames, except it deletes all of them.  Only defined if
 * MEMORY_CLEANUP is defined.  This is used when shutting down the MUCK.
 */
void
purge_all_free_frames(void)
{
    struct frame *ptr;

    while (free_frames_list) {
        ptr = free_frames_list;
        free_frames_list = ptr->next;
        free(ptr);
    }
}
#endif

/**
 * Clean up the for memory pool
 *
 * This only purges up to the most recently used.  Run a second time to
 * purge everything.
 */
void
purge_for_pool(void)
{
    struct forvars *cur, *next;

    cur = *last_for;
    *last_for = NULL;
    last_for = &for_pool;

    while (cur) {
        next = cur->next;
        free(cur);
        cur = next;
    }
}

/**
 * Clean up the try memory pool
 *
 * This only purges up to the most recently used.  Run a second time to
 * purge everything.
 */
void
purge_try_pool(void)
{
    /* This only purges up to the most recently used. */
    /* Purge this a second time to purge all. */
    struct tryvars *cur, *next;

    cur = *last_try;
    *last_try = NULL;
    last_try = &try_pool;

    while (cur) {
        next = cur->next;
        free(cur);
        cur = next;
    }
}

/**
 * Set up a frame for MUF program interpretation
 *
 * The frame structure is the information for a running program.  This
 * function gets everything set up, the program counter in the right place,
 * and makes the program ready to run.
 *
 * Frames are re-used to improve allocation speed.  Up to tp_free_frames_pool
 * may be held in reserve at a time.
 *
 * @param descr the descriptor of the person calling the program
 * @param player the dbref of the person calling the program
 * @param location the dbref of the triggering location
 * @param program the dbref of the program to call
 * @param source the dbref of the triggering object
 * @param nosleeps PREEMPT, FOREGROUND, or BACKGROUND for initial program state
 * @param whichperms STD_REGUID, STD_SETUID, or STD_HARDUID
 * @param forced_pid if 0, make a new pid - otherwise use this number as pid
 *
 * @return constructed frame structure
 */
struct frame *
interp(int descr, dbref player, dbref location, dbref program,
       dbref source, int nosleeps, int whichperms, int forced_pid)
{
    struct frame *fr;

    /* Check basic permissions to make sure we're allowed to do the call. */
    if (!MLevel(program) || !MLevel(OWNER(program)) ||
        ((source != NOTHING) && !TrueWizard(OWNER(source)) &&
         !can_link_to(OWNER(source), TYPE_EXIT, program))) {
        notify_nolisten(player, "Program call: Permission denied.", 1);
        return 0;
    }

    /* Grab a pre-allocated frame if we've got one, or allocate a fresh one */
    if (free_frames_list) {
        fr = free_frames_list;
        free_frames_list = fr->next;
    } else {
        fr = malloc(sizeof(struct frame));
    }

    /*
     * @TODO It would be way safer to memset(fr, 0, sizeof(struct frame))
     *       especially since we re-use frames.  We could then get rid
     *       of most of these things that do whatever = 0;
     */
    fr->next = NULL;
    fr->pid = forced_pid ? forced_pid : top_pid++;
    fr->descr = descr;
    fr->supplicant = NOTHING;
    fr->multitask = nosleeps;
    fr->perms = whichperms;
    fr->already_created = 0;
    fr->been_background = (nosleeps == 2);
    fr->trig = source;
    fr->cmd = (!*match_cmdname) ? 0 : alloc_prog_string(match_cmdname);
    fr->events = NULL;
    fr->timercount = 0;
    fr->started = time(NULL);
    fr->instcnt = 0;
    fr->skip_declare = 0;
    fr->wantsblanks = 0;
    fr->pinning = 0;
    fr->caller.top = 1;
    fr->caller.st[0] = source;
    fr->caller.st[1] = program;

    fr->system.top = 1;
    fr->system.st[0].progref = 0;
    fr->system.st[0].offset = 0;

    fr->waitees = NULL;
    fr->waiters = NULL;

    fr->fors.top = 0;
    fr->fors.st = NULL;
    fr->trys.top = 0;
    fr->trys.st = NULL;

    fr->errorstr = NULL;
    fr->errorinst = NULL;
    fr->errorprog = NOTHING;
    fr->errorline = 0;

    fr->rndbuf = NULL;
    fr->dlogids = NULL;

    fr->argument.top = 0;
    fr->pc = PROGRAM_START(program);
    fr->writeonly = ((source == -1) || (Typeof(source) == TYPE_ROOM) ||
<<<<<<< HEAD
                     ((Typeof(source) == TYPE_PLAYER) && (!online(source))) ||
                     (FLAGS(player) & READMODE));
=======
		     ((Typeof(source) == TYPE_PLAYER) && (!PLAYER_DESCRCOUNT(source))) ||
		     (FLAGS(player) & READMODE));
>>>>>>> 68596c3a
    fr->level = 0;
    fr->error.is_flags = 0;

    /* set basic local variables */

    fr->svars = NULL;
    fr->lvars = NULL;

    for (int i = 0; i < MAX_VAR; i++) {
        fr->variables[i].type = PROG_INTEGER;
        fr->variables[i].data.number = 0;
    }

    fr->brkpt.force_debugging = 0;
    fr->brkpt.debugging = 0;
    fr->brkpt.bypass = 0;
    fr->brkpt.isread = 0;
    fr->brkpt.showstack = 0;
    fr->brkpt.dosyspop = 0;
    fr->brkpt.lastline = 0;
    fr->brkpt.lastpc = 0;
    fr->brkpt.lastlisted = 0;
    fr->brkpt.lastcmd = NULL;
    fr->brkpt.breaknum = -1;

    fr->brkpt.lastproglisted = NOTHING;
    fr->brkpt.proglines = NULL;

    fr->brkpt.count = 1;
    fr->brkpt.temp[0] = 1;
    fr->brkpt.level[0] = -1;
    fr->brkpt.line[0] = -1;
    fr->brkpt.linecount[0] = -2;
    fr->brkpt.pc[0] = NULL;
    fr->brkpt.pccount[0] = -2;
    fr->brkpt.prog[0] = program;

    fr->proftime.tv_sec = 0;
    fr->proftime.tv_usec = 0;
    fr->totaltime.tv_sec = 0;
    fr->totaltime.tv_usec = 0;

    fr->variables[0].type = PROG_OBJECT;
    fr->variables[0].data.objref = player;
    fr->variables[1].type = PROG_OBJECT;
    fr->variables[1].data.objref = location;
    fr->variables[2].type = PROG_OBJECT;
    fr->variables[2].data.objref = source;
    fr->variables[3].type = PROG_STRING;
    fr->variables[3].data.string = fr->cmd;

    if (fr->cmd)
        fr->cmd->links++;

    array_init_active_list(&fr->array_active_list);
    fr->prev_array_active_list = NULL;

    if (PROGRAM_CODE(program)) {
        PROGRAM_INC_PROF_USES(program);
    }

    PROGRAM_INC_INSTANCES(program);
    push(fr->argument.st, &(fr->argument.top), PROG_STRING, *match_args ?
         MIPSCAST alloc_prog_string(match_args) : 0);

    return fr;
}

/**
 * @var this is used to count errors in whatever MUF is currently being
 *      interpreted.  Setting this to non-0 will result in the MUF program
 *      aborting.
 */
static int err;

/**
 * @var As far as I can tell, this is set to 0 and never used anywhere.
 *      There is a similar already_created that is part of the frame struct,
 *      and I suspect this used to be used by something but no longer is.
 *      (tanabi)
 *
 * @TODO Get rid of this after verifying it has no use.
 */
static int already_created;

/**
 * Make a copy of a given stack of forvars structures
 *
 * This is used by the MUF fork primitive and has very little utility
 * otherwise at this time.
 *
 * @param forstack the stack of forvars to copy
 * @return a copy of forstack
 */
struct forvars *
copy_fors(struct forvars *forstack)
{
    struct forvars *out = NULL;
    struct forvars *nu;
    struct forvars *last = NULL;

    for (struct forvars *in = forstack; in; in = in->next) {
        if (!for_pool) {
            nu = malloc(sizeof(struct forvars));
        } else {
            nu = for_pool;

            if (*last_for == for_pool->next) {
                last_for = &for_pool;
            }

            for_pool = nu->next;
        }

        nu->didfirst = in->didfirst;
        deep_copyinst(&in->cur, &nu->cur, -1);
        deep_copyinst(&in->end, &nu->end, -1);
        nu->step = in->step;
        nu->next = NULL;

        if (!out) {
            last = out = nu;
        } else {
            last->next = nu;
            last = nu;
        }
    }

    return out;
}

/**
 * 'Push' an empty forvars struct into forstack and return it.
 *
 * Push is in quotes because it doesn't really push it -- you need to
 * do a call structure like this:
 *
 * stack = push_for(stack)
 *
 * This call may recycle previously allocated forstack structs.
 *
 * @param forstack the current top of the forstack
 * @return the new top of the forstack
 */
struct forvars *
push_for(struct forvars *forstack)
{
    struct forvars *nu;

    if (!for_pool) {
        nu = malloc(sizeof(struct forvars));
    } else {
        nu = for_pool;

        if (*last_for == for_pool->next) {
            last_for = &for_pool;
        }

        for_pool = nu->next;
    }

    /*
     * @TODO I would do a memset(nu, 0, sizeof(struct forvars) here for
     *       sanity sake.  This is only used in one place, has never been
     *       a problem, and arguably the memset is a waste of CPU cycles.
     *       But that's how I would do it!  (tanabi)
     */
    nu->next = forstack;
    return nu;
}

/**
 * Remove a forvars struct from a forstack
 *
 * The removed forvars struct is put at the head of the for_pool list.
 * It should be considered deleted at that point and no longer referenced.
 *
 * The calling pattern for this should be thus:
 *
 * stack = pop_for(stack)
 *
 * as this will return what should be the new top of the forstack.
 * The result may be NULL if all items are popped off.
 *
 * @param forstack the stack to remove from
 * @return the new head of the forstack with the top item removed.
 */
struct forvars *
pop_for(struct forvars *forstack)
{
    struct forvars *newstack;

    if (!forstack) {
        return NULL;
    }

    newstack = forstack->next;
    forstack->next = for_pool;
    for_pool = forstack;

    if (last_for == &for_pool) {
        last_for = &(for_pool->next);
    }

    return newstack;
}

/**
 * Make a copy of a given stack of tryvars structures
 *
 * This is used by the MUF fork primitive and has very little utility
 * otherwise at this time.
 *
 * @param trystack the stack of tryvars to copy
 * @return a copy of trystack
 */
struct tryvars *
copy_trys(struct tryvars *trystack)
{
    struct tryvars *out = NULL;
    struct tryvars *nu;
    struct tryvars *last = NULL;

    for (struct tryvars *in = trystack; in; in = in->next) {
        if (!try_pool) {
            nu = malloc(sizeof(struct tryvars));
        } else {
            nu = try_pool;

            if (*last_try == try_pool->next) {
                last_try = &try_pool;
            }

            try_pool = nu->next;
        }

        nu->depth = in->depth;
        nu->call_level = in->call_level;
        nu->for_count = in->for_count;
        nu->addr = in->addr;
        nu->next = NULL;

        if (!out) {
            last = out = nu;
        } else {
            last->next = nu;
            last = nu;
        }
    }

    return out;
}

/**
 * 'Push' an empty tryvars struct into trystack and return it.
 *
 * Push is in quotes because it doesn't really push it -- you need to
 * do a call structure like this:
 *
 * stack = push_try(stack)
 *
 * This call may recycle previously allocated trystack structs.
 *
 * @param trystack the current top of the trystack
 * @return the new top of the trystack
 */
struct tryvars *
push_try(struct tryvars *trystack)
{
    struct tryvars *nu;

    if (!try_pool) {
        nu = malloc(sizeof(struct tryvars));
    } else {
        nu = try_pool;

        if (*last_try == try_pool->next) {
            last_try = &try_pool;
        }

        try_pool = nu->next;
    }

    nu->next = trystack;
    return nu;
}

/**
 * Remove a tryvars struct from a trystack
 *
 * The removed tryvars struct is put at the head of the try_pool list.
 * It should be considered deleted at that point and no longer referenced.
 *
 * The calling pattern for this should be thus:
 *
 * stack = pop_try(stack)
 *
 * as this will return what should be the new top of the trystack.
 * The result may be NULL if all items are popped off.
 *
 * @param trystack the stack to remove from
 * @return the new head of the trystack with the top item removed.
 */
struct tryvars *
pop_try(struct tryvars *trystack)
{
    struct tryvars *newstack;

    if (!trystack) {
        return NULL;
    }

    newstack = trystack->next;
    trystack->next = try_pool;
    try_pool = trystack;

    if (last_try == &try_pool) {
        last_try = &(try_pool->next);
    }

    return newstack;
}

/**
 * Clean up lists from watchpid and sends event.
 *
 * This is called on program cleanup, during exit, to send events to the
 * waiting processes.  Anyone this process is waiting for will be cleaned
 * up as well.
 *
 * @private
 * @param fr the frame of the program that is exiting
 */
static void
watchpid_process(struct frame *fr)
{
    if (!fr) {
        log_status("WARNING: watchpid_process(): NULL frame passed !  Ignored.");
        return;
    }

    struct frame *frame;
    struct mufwatchpidlist *cur;
    struct inst temp1;
    temp1.type = PROG_INTEGER;
    temp1.data.number = fr->pid;

    /* Clean up any pids we're waiting for */
    while (fr->waitees) {
        cur = fr->waitees;
        fr->waitees = cur->next;

        frame = timequeue_pid_frame(cur->pid);
        free(cur);

        if (frame) {
            for (struct mufwatchpidlist **curptr = &frame->waiters;
                 *curptr; curptr = &(*curptr)->next) {
                if ((*curptr)->pid == fr->pid) {
                    cur = *curptr;
                    *curptr = (*curptr)->next;
                    free(cur);
                    break;
                }
            }
        }
    }

    /* Notify processes that are waiting for us */
    while (fr->waiters) {
        char buf[64];

        snprintf(buf, sizeof(buf), "PROC.EXIT.%d", fr->pid);

        cur = fr->waiters;
        fr->waiters = cur->next;

        frame = timequeue_pid_frame(cur->pid);
        free(cur);

        if (frame) {
            muf_event_add(frame, buf, &temp1, 0);

            /* Remove us from their watch list after delivering the event */
            for (struct mufwatchpidlist **curptr = &frame->waitees;
                 *curptr; curptr = &(*curptr)->next) {
                if ((*curptr)->pid == fr->pid) {
                    cur = *curptr;
                    *curptr = (*curptr)->next;
                    free(cur);
                    break;
                }
            }
        }
    }
}

/**
 * Clean up a given frame, and return it to the free frames list.
 *
 * This does the heavy lifting of cleaning up a program.  This
 * includes stuff like freeing the program text, cleaning up variables,
 * etc. etc.
 *
 * This does NOT dequeue a running process and should NOT be used as
 * a "kill" command.
 *
 * It will handle the watchpid stuff.
 *
 * @param fr the frame to clean up
 */
void
prog_clean(struct frame *fr)
{
    if (!fr) {
        log_status("WARNING: prog_clean(): Tried to free a NULL frame !  "
                   "Ignored.");
        return;
    }

    for (struct frame *ptr = free_frames_list; ptr; ptr = ptr->next) {
        if (ptr == fr) {
            log_status("WARNING: prog_clean(): tried to free an already "
                       "freed program frame !  Ignored.");
            return;
        }
    }

    watchpid_process(fr);

    fr->system.top = 0;

    for (int i = 0; i < fr->argument.top; i++) {
        CLEAR(&fr->argument.st[i]);
    }

    DEBUGPRINT("prog_clean: fr->caller.top=%d\n", fr->caller.top);

    for (int i = 1; i <= fr->caller.top; i++) {
        DEBUGPRINT("Decreasing instances of fr->caller.st[%d](#%d)\n", i, fr->caller.st[i]);
        PROGRAM_DEC_INSTANCES(fr->caller.st[i]);
    }

    for (int i = 0; i < MAX_VAR; i++)
        CLEAR(&fr->variables[i]);

    if (fr->cmd && --fr->cmd->links == 0)
        free(fr->cmd);

    localvar_freeall(fr);
    scopedvar_freeall(fr);

    if (fr->fors.st) {
        struct forvars **loop = &(fr->fors.st);

        while (*loop) {
            CLEAR(&((*loop)->cur));
            CLEAR(&((*loop)->end));
            loop = &((*loop)->next);
        }

        *loop = for_pool;

        if (last_for == &for_pool) {
            last_for = loop;
        }

        for_pool = fr->fors.st;
        fr->fors.st = NULL;
        fr->fors.top = 0;
    }

    if (fr->trys.st) {
        struct tryvars **loop = &(fr->trys.st);

        while (*loop) {
            loop = &((*loop)->next);
        }

        *loop = try_pool;

        if (last_try == &try_pool) {
            last_try = loop;
        }

        try_pool = fr->trys.st;
        fr->trys.st = NULL;
        fr->trys.top = 0;
    }

    fr->argument.top = 0;
    fr->pc = 0;

    free(fr->brkpt.lastcmd);
    free_prog_text(fr->brkpt.proglines);

    fr->brkpt.proglines = NULL;

    if (fr->rndbuf)
        free(fr->rndbuf);

#ifdef MCP_SUPPORT
    muf_dlog_purge(fr);
#endif

    dequeue_timers(fr->pid, NULL);

    muf_event_purge(fr);
    array_free_all_on_list(&fr->array_active_list);
    fr->next = free_frames_list;
    free_frames_list = fr;
    err = 0;
}

/**
 * This resets a program's argument and system stacks to the given locations.
 *
 * At the time of this writing, I'm not honestly sure what the purpose of
 * this is.  But it is used all over the place and in many circumstances,
 * so it is probably important.
 *
 * If someone else has a better idea of why this is done, please update
 * this documentation.
 *
 * @private
 * @param fr the frame to reset
 * @param atop the argument stack reload point
 * @param stop the system stack reload point
 */
static void
reload(struct frame *fr, int atop, int stop)
{
    assert(fr);
    fr->argument.top = atop;
    fr->system.top = stop;
}

/**
 * Does the given instruction evaluate to false?
 *
 * This returns true, oddly enough, if 'p' evaluates to false.
 *
 * Empty strings, markers, empty arrays, locks that equal TRUE_BOOLEXP,
 * integers equal to 0, floats equal to 0.0, and dbrefs equal to NOTHING
 * all evaluate to false.
 *
 * @param p the instruction to evaluate
 * @return boolean true if 'p' is considered a false value, false otherwise.
 */
int
false_inst(struct inst *p)
{
    return (
        (p->type == PROG_STRING && (!p->data.string || !(*p->data.string->data)))
        || (p->type == PROG_MARK)
        || (p->type == PROG_ARRAY && (!p->data.array || !p->data.array->items))
        || (p->type == PROG_LOCK && p->data.lock == TRUE_BOOLEXP)
        || (p->type == PROG_INTEGER && p->data.number == 0)
        || (p->type == PROG_FLOAT && p->data.fnumber == 0.0)
        || (p->type == PROG_OBJECT && p->data.objref == NOTHING)
    );
}

/**
 * Copy an instruction from instruction 'from' to instruction 'to'
 *
 * This does a 'shallow copy', meaning, in most cases it just increases
 * the reference counter for stuff like arrays and strings.
 *
 * This is used for stuff like 'dup' to copy an instruction on the stack
 * to another entry in the stack (because the stack is fully pre-allocated)
 * It is truly used all over the place, though.
 *
 * Locks and functions get a deeper copy due to the nature of them.
 *
 * @see deep_copyinst for a deep copy.
 *
 * @param from the source instruction
 * @param to the destination instruction
 */
void
copyinst(struct inst *from, struct inst *to)
{
    assert(from && to);
    int varcnt;
    *to = *from;

    switch (from->type) {
        case PROG_FUNCTION:
            if (from->data.mufproc) {
                to->data.mufproc = malloc(sizeof(struct muf_proc_data));
                to->data.mufproc->procname = strdup(from->data.mufproc->procname);
                to->data.mufproc->vars = varcnt = from->data.mufproc->vars;
                to->data.mufproc->args = from->data.mufproc->args;
                to->data.mufproc->varnames = calloc((size_t)varcnt, sizeof(const char *));

                for (int j = 0; j < varcnt; j++) {
                    to->data.mufproc->varnames[j] = strdup(from->data.mufproc->varnames[j]);
                }
            }

            break;

        case PROG_STRING:
            if (from->data.string) {
                from->data.string->links++;
            }

            break;

        case PROG_ARRAY:
            if (from->data.array) {
                from->data.array->links++;
            }

            break;

        case PROG_ADD:
            from->data.addr->links++;
            PROGRAM_INC_INSTANCES(from->data.addr->progref);
            break;

        case PROG_LOCK:
            if (from->data.lock != TRUE_BOOLEXP) {
                to->data.lock = copy_bool(from->data.lock);
            }

            break;
    }
}

/**
 * Deep copy an instruction from instruction 'from' to instruction 'to'
 *
 * Does a deep copy of 'in' to 'out'.  This iterates into arrays and
 * dictionaries to copy all the instructions within them in a recursive
 * fashion.  Otherwise it operates similar to copyinst, this really only
 * impacts arrays/dictionaries.
 *
 * @see copyinst
 *
 * @param from the source instruction
 * @param to the destination instruction
 * @param pinned boolean passed to any new arrays made.  -1 will use default
 */
void
deep_copyinst(struct inst *in, struct inst *out, int pinned)
{
    stk_array *nu = NULL, *arr;
    struct inst temp1;

    if (in->type != PROG_ARRAY) {
        copyinst(in, out);
        return;
    }

    arr = in->data.array;

    if (arr == NULL) {
        copyinst(in, out);
        return;
    }

    *out = *in;

    switch (arr->type) {
<<<<<<< HEAD
        case ARRAY_PACKED:{
            nu = new_array_packed(arr->items, pinned == -1 ?
                                  arr->pinned : pinned);

            for (int i = arr->items; i-- > 0;) {
                deep_copyinst(&arr->data.packed[i], &nu->data.packed[i],
                              pinned);
            }
        }

        /*
         * @TODO This looks like a bug here.  I should think we would need
         *       a 'break' statement here, because otherwise 'nu' will
         *       always be a dictionary and we'll leak a new_array_packed
         *       each time this is called with an array packed.
         */

        case ARRAY_DICTIONARY:{
            array_iter idx;
            array_data *val;

            nu = new_array_dictionary(pinned == -1 ? arr->pinned : pinned);

            if (array_first(arr, &idx)) {
                do {
                    val = array_getitem(arr, &idx);
                    deep_copyinst(val, &temp1, pinned);
                    array_setitem(&nu, &idx, &temp1);
                } while (array_next(arr, &idx));
            }
        }
=======
	case ARRAY_PACKED:{
	    nu = new_array_packed(arr->items, pinned == -1 ? arr->pinned : pinned);
	    for (int i = arr->items; i-- > 0;) {
		deep_copyinst(&arr->data.packed[i], &nu->data.packed[i], pinned);
	    }
            break;
	}
	case ARRAY_DICTIONARY:{
	    array_iter idx;
	    array_data *val;

	    nu = new_array_dictionary(pinned == -1 ? arr->pinned : pinned);
	    if (array_first(arr, &idx)) {
		do {
		    val = array_getitem(arr, &idx);
		    deep_copyinst(val, &temp1, pinned);
		    array_setitem(&nu, &idx, &temp1);
		} while (array_next(arr, &idx));
	    }
            break;
	}
>>>>>>> 68596c3a
    }

    out->data.array = nu;
}

/**
 * Calculate profile timing for a given program ref and frame
 *
 * Updates the execution time and total execution time for the given program.
 *
 * @private
 * @param prog the program to update timings for
 * @param fr the frame associated with the program
 */
static void
calc_profile_timing(dbref prog, struct frame *fr)
{
    assert(fr);

    struct timeval tv;
    struct timeval tv2;

    gettimeofday(&tv, NULL);

    if (tv.tv_usec < fr->proftime.tv_usec) {
        tv.tv_usec += 1000000;
        tv.tv_sec -= 1;
    }

    tv.tv_usec -= fr->proftime.tv_usec;
    tv.tv_sec -= fr->proftime.tv_sec;
    tv2 = PROGRAM_PROFTIME(prog);
    tv2.tv_sec += tv.tv_sec;
    tv2.tv_usec += tv.tv_usec;

    if (tv2.tv_usec >= 1000000) {
        tv2.tv_usec -= 1000000;
        tv2.tv_sec += 1;
    }

    PROGRAM_SET_PROFTIME(prog, tv2.tv_sec, tv2.tv_usec);
    fr->totaltime.tv_sec += tv.tv_sec;
    fr->totaltime.tv_usec += tv.tv_usec;

    if (fr->totaltime.tv_usec > 1000000) {
        fr->totaltime.tv_usec -= 1000000;
        fr->totaltime.tv_sec += 1;
    }
}

/**
 * @private
 * @var this is incremented every time we enter the interpreter loop, and
 *      decremented when we leave it.  It is used to detect interpreter
 *      nesting.
 */
static int interp_depth = 0;

/**
 * @private
 * @var this is incremented every time we enter the interpreter loop, but
 *      is never decremented.  It resets to 0 when interp_depth is 0.
 *      This is used for the interpreter loop count tune variables to
 *      kill long running programs.
 */
static int nested_interp_loop_count = 0;

/**
 * Display an interpreter error
 *
 * This also sets the MUF_ERRCOUNT_PROP, MUF_LASTERR_PROP, MUF_LASTCRASH_PROP,
 * and MUF_LASTCRASHTIME_PROP properties on origprog and program (if they
 * are different of course).
 *
 * Origprog would be the program the player ran, and program may be different
 * if it is a CALL'd library for instance.  
 *
 * @private
 * @param player the player that is running the program
 * @param program the program currently running
 * @param pc the program counter for the program (location in instructions)
 * @param arg not used
 * @param atop not used
 * @param origprog the original program that he player called.  May be the
 *                 same as program
 * @param msg1 the error message prefix
 * @param msg2 the bulk of the error message
 */
static void
interp_err(dbref player, dbref program, struct inst *pc,
           struct inst *arg, int atop, dbref origprog, const char *msg1,
           const char *msg2)
{
    char buf[BUFFER_LEN];
    char buf2[BUFFER_LEN];
    char tbuf[40];
    int errcount;
    time_t lt;

    err++;

    if (OWNER(origprog) == OWNER(player)) {
        notify_nolisten(player, 
                        "\033[1;31;40mProgram Error.  Your program just got "
                        "the following error.\033[0m", 1);
    } else {
        notifyf_nolisten(player,
                         "\033[1;31;40mProgrammer Error.  Please tell %s what "
                         "you typed, and the following message.\033[0m",
                         NAME(OWNER(origprog)));
    }

    notifyf_nolisten(player, "\033[1m%s(#%d), line %d; %s: %s\033[0m",
                     NAME(program), program, pc ? pc->line : -1, msg1, msg2);

    lt = time(NULL);
    strftime(tbuf, 32, "%c", localtime(&lt));

    strip_ansi(buf2, buf);
    errcount = get_property_value(origprog, MUF_ERRCOUNT_PROP);
    errcount++;
    add_property(origprog, MUF_ERRCOUNT_PROP, NULL, errcount);
    add_property(origprog, MUF_LASTERR_PROP, buf2, 0);
    add_property(origprog, MUF_LASTCRASH_PROP, NULL, (int) lt);
    add_property(origprog, MUF_LASTCRASHTIME_PROP, tbuf, 0);

    if (origprog != program) {
        errcount = get_property_value(program, MUF_ERRCOUNT_PROP);
        errcount++;
        add_property(program, MUF_ERRCOUNT_PROP, NULL, errcount);
        add_property(program, MUF_LASTERR_PROP, buf2, 0);
        add_property(program, MUF_LASTCRASH_PROP, NULL, (int) lt);
        add_property(program, MUF_LASTCRASHTIME_PROP, tbuf, 0);
    }
}

/**
 * Do book-keeping associated with entering interpreter loop.
 *
 * @TODO: This is only called one place, and is 3 lines of code with no
 *        branching or complexity.  Why is this its own function?  It just
 *        obfuscates what is going on and gives a minor performance hit for
 *        fun.  Let's just move this code into interp_loop.
 */
static void
record_enter_interp(struct frame *fr) {
    /*
     * Increase frame level, while also incrementing the interpreter depth
     * count.
     *
     * Frame level is quite similar to nested_interp_loop_count and is used
     * to prevent runaway situations.
     */
    fr->level = ++interp_depth;

    /* Update active lists */
    fr->prev_array_active_list = stk_array_active_list;
    stk_array_active_list = &fr->array_active_list;
}

/**
 * Do book-keeping associated with leaving the interpreter loop
 *
 * This is called by several different points in the interp_oop
 *
 * Decrements the interpreter depth, does active list shuffling, and
 * updates the program timing.  Note that frame level is not decremented
 * by this, to prevent infinite or troublesome recursive loops.
 *
 * @private
 * @param program the program running
 * @param fr the frame of the program running
 */
static void
record_exit_interp(dbref program, struct frame *fr) {
    --interp_depth;

    if (stk_array_active_list == &fr->array_active_list) {
        stk_array_active_list = fr->prev_array_active_list;
        fr->prev_array_active_list = NULL;
    }

    calc_profile_timing(program, fr);
}

/**
 * The 'guts' behind aborting the interpreter loop, with proper book-keeping
 *
 * The 'right' way to call this is through defines 'abort_loop' and
 * 'abort_loop_hard'.  This function isn't called directly.
 *
 * @see abort_loop
 * @see abort_loop_hard
 *
 * This handles error notification, program cleanup, and clearing the
 * player-blocked state if applicable.
 *
 * @private
 * @param player the player running the program
 * @param program the program being run
 * @param msg the error message to show
 * @param fr the current program frame
 * @param pc the current program counter (instruction being run)
 * @param atop agrument top index
 * @param stop system top index
 * @param clinst1 if not null, this will be CLEAR'd
 * @param clinst2 if not null, this will be CLEAR'd
 *
 * @see CLEAR
 */
static void
do_abort_loop(dbref player, dbref program, const char *msg,
              struct frame *fr, struct inst *pc, int atop, int stop,
              struct inst *clinst1, struct inst *clinst2)
{
    if (!fr) {
        panic("localvars_get(): NULL frame passed !");
    }

    char buffer[128];

    /* If we are in a try/catch, let's copy over some error info */
    if (fr->trys.top) {
        fr->errorstr = strdup(msg);

        if (pc) {
            fr->errorinst =
                strdup(
                    insttotext(fr, 0, pc, buffer, sizeof(buffer), 30, program,
                               1)
                );
            fr->errorline = pc->line;
        } else {
            fr->errorinst = NULL;
            fr->errorline = -1;
        }

        fr->errorprog = program;
        err++;
    }

    if (clinst1)
        CLEAR(clinst1);

    if (clinst2)
        CLEAR(clinst2);

    reload(fr, atop, stop);
    fr->pc = pc;

    /* If we aren't in a try/catch, then display error and clean up. */
    if (!fr->trys.top) {
        if (pc) {
            interp_err(player, program, pc, fr->argument.st, fr->argument.top,
                       fr->caller.st[1], insttotext(fr, 0, pc, buffer,
                       sizeof(buffer), 30, program, 1), msg);

            if (controls(player, program))
                muf_backtrace(player, program, STACK_SIZE, fr);
        } else {
            notify_nolisten(player, msg, 1);
        }

        record_exit_interp(program, fr);
        prog_clean(fr);
        PLAYER_SET_BLOCK(player, 0);
    }
}

/**
 * The MUF interpreter loop - run a program until it completes or yields
 *
 * This is where the magic happens.  There's a lot of nuances here that are
 * difficult to sum up into a little sound bite.  Here's the highlights:
 *
 * A PREEMPT or BOUND program runs until a certain number of instructions
 * (at which point it hard stops), until it has gotten too many nested
 * interpreter calls, or until it finishes completely.
 *
 * Otherwise, a program runs for awhile until it either blocks for input
 * or sleep, or it gets forcibly "0 sleep" injected to make it yield.  This
 * is called a slice.  All these numbers are tunable with @tune but the
 * defaults are pretty much always used.
 *
 * This will parse the instructions using a godawful switch statement.
 *
 * @param player the player running the program
 * @param program the program being run
 * @param fr the frame for the current running program
 * @param rettyp boolean if true we will return an instruction rather than
 *               a simple true or NULL
 * @return an instruction return value or NULL
 */
struct inst *
interp_loop(dbref player, dbref program, struct frame *fr, int rettyp)
{
    register struct inst *pc;
    register int atop;
    register struct inst *arg;
    register struct inst *temp1;
    register struct inst *temp2;
    register struct stack_addr *sys;
    register int instr_count;
    register int stop;
    int i = 0, tmp, writeonly, mlev;
    static struct inst retval;
    char dbuf[BUFFER_LEN];
    int instno_debug_line = get_primitive("debug_line");

    /* Keep track of the depth */
    if (interp_depth == 0) {
        nested_interp_loop_count = 0;
    } else {
        ++nested_interp_loop_count;
    }

    record_enter_interp(fr);

    /* load everything into local stuff */
    pc = fr->pc;
    atop = fr->argument.top;
    stop = fr->system.top;
    arg = fr->argument.st;
    sys = fr->system.st;
    writeonly = fr->writeonly;
    already_created = 0;
    fr->brkpt.isread = 0;

    /* Try to compile it if we need to */
    if (!pc) {
        struct line *tmpline;

        tmpline = PROGRAM_FIRST(program);
        PROGRAM_SET_FIRST(program, (struct line *) read_program(program));
        do_compile(-1, OWNER(program), program, 0);
        free_prog_text(PROGRAM_FIRST(program));
        PROGRAM_SET_FIRST(program, tmpline);
        pc = fr->pc = PROGRAM_START(program);

        if (!pc) {
            abort_loop_hard("Program not compilable. Cannot run.", NULL, NULL);
        }

        PROGRAM_INC_PROF_USES(program);
        PROGRAM_INC_INSTANCES(program);
    }

    /* Mark the program as used */
    ts_useobject(program);
    err = 0;

    instr_count = 0;
    mlev = ProgMLevel(program);
    gettimeofday(&fr->proftime, NULL);

    /* This is the 'natural' way to exit a function */
    while (stop) {
        /* Abort program if player/thing running it is recycled */
        if (!OkObj(player)) {
            reload(fr, atop, stop);
            prog_clean(fr);
            interp_depth--;
            calc_profile_timing(program, fr);

            return NULL;
        }

        fr->instcnt++;
        instr_count++;

        /*
         * If it is pre-empt, check instruction count, nested loop count,
         * and all.
         */
        if ((fr->multitask == PREEMPT) || (FLAGS(program) & BUILDER)) {
            if (mlev == 4) {
                if (tp_max_ml4_preempt_count) {
                    if (instr_count >= tp_max_ml4_preempt_count)
                        abort_loop_hard("Maximum preempt instruction count "
                                        "exceeded", NULL, NULL);
                } else
                    instr_count = 0;

                if (tp_max_ml4_nested_interp_loop_count)
                    if (nested_interp_loop_count >= tp_max_ml4_nested_interp_loop_count)
                        abort_loop_hard("Maximum interp loop nested call count exceeded in preempt mode",
                                        NULL, NULL);
            } else {
                /* else make sure that the program doesn't run too long */
                if (instr_count >= tp_max_instr_count)
                    abort_loop_hard("Maximum preempt instruction count "
                                    "exceeded", NULL, NULL);

                if (nested_interp_loop_count >= tp_max_nested_interp_loop_count)
                    abort_loop_hard("Maximum interp loop nested call count exceeded in preempt mode",
                                    NULL, NULL);
<<<<<<< HEAD
            }
        } else {
            /* if in FOREGROUND or BACKGROUND mode, '0 sleep' every so often. */
            if (((fr->instcnt > tp_instr_slice * 4) && 
                 (instr_count >= tp_instr_slice)) ||
                 (nested_interp_loop_count > tp_max_nested_interp_loop_count)) {
                fr->pc = pc;
                reload(fr, atop, stop);
                PLAYER_SET_BLOCK(player, (!fr->been_background));
                add_muf_delay_event(0, fr->descr, player, NOTHING, NOTHING,
                                    program, fr,
                                    (fr->multitask ==
                                     FOREGROUND) ? "FOREGROUND" : "BACKGROUND");
=======
	    }
	} else {
	    /* if in FOREGROUND or BACKGROUND mode, '0 sleep' every so often. */
	    if (((fr->instcnt > tp_instr_slice * 4) && (instr_count >= tp_instr_slice)) ||
                (nested_interp_loop_count > tp_max_nested_interp_loop_count)) {
		fr->pc = pc;
		reload(fr, atop, stop);
		PLAYER_SET_BLOCK(player, (!fr->been_background));
		add_muf_delay_event(0, fr->descr, player, NOTHING, NOTHING, program, fr,
				    (fr->multitask ==
				     FOREGROUND) ? "FOREGROUND" : "BACKGROUND");
                record_exit_interp(program, fr);
		return NULL;
	    }
	}
	if (((FLAGS(program) & ZOMBIE) || fr->brkpt.force_debugging) &&
	    !fr->been_background && controls(player, program)
		) {
	    fr->brkpt.debugging = 1;
	} else {
	    fr->brkpt.debugging = 0;
	}
	if (FLAGS(program) & DARK ||
	    (fr->brkpt.debugging && fr->brkpt.showstack && !fr->brkpt.bypass)) {

	    if ((pc->type != PROG_PRIMITIVE) || (pc->data.number != instno_debug_line)) {
		char *m =
			debug_inst(fr, 0, pc, fr->pid, arg, dbuf, sizeof(dbuf), atop, program);

		notify_nolisten(player, m, 1);
	    }
	}
	if (fr->brkpt.debugging) {
	    short breakflag = 0;
	    if (stop == 1 &&
		!fr->brkpt.bypass && pc->type == PROG_PRIMITIVE && pc->data.number == IN_RET) {
		/* Program is about to EXIT */
		notify_nolisten(player, "Program is about to EXIT.", 1);
		breakflag = 1;
	    } else if (fr->brkpt.count) {
		for (i = 0; i < fr->brkpt.count; i++) {
		    if ((!fr->brkpt.pc[i] || pc == fr->brkpt.pc[i]) &&
			/* pc matches */
			(fr->brkpt.line[i] == -1 ||
			 (fr->brkpt.lastline != pc->line && fr->brkpt.line[i] == pc->line)) &&
			/* line matches */
			(fr->brkpt.level[i] == -1 || stop <= fr->brkpt.level[i]) &&
			/* level matches */
			(fr->brkpt.prog[i] == NOTHING || fr->brkpt.prog[i] == program) &&
			/* program matches */
			(fr->brkpt.linecount[i] == -2 ||
			 (fr->brkpt.lastline != pc->line && fr->brkpt.linecount[i]-- <= 0)) &&
			/* line count matches */
			(fr->brkpt.pccount[i] == -2 ||
			 (fr->brkpt.lastpc != pc && fr->brkpt.pccount[i]-- <= 0))
			/* pc count matches */
			    ) {
			if (fr->brkpt.bypass) {
			    if (fr->brkpt.pccount[i] == -1)
				fr->brkpt.pccount[i] = 0;
			    if (fr->brkpt.linecount[i] == -1)
				fr->brkpt.linecount[i] = 0;
			} else {
			    breakflag = 1;
			    break;
			}
		    }
		}
	    }
	    if (breakflag) {
		char *m;

		if (fr->brkpt.dosyspop) {
		    program = sys[--stop].progref;
		    pc = sys[stop].offset;
		}
		add_muf_read_event(fr->descr, player, program, fr);
		reload(fr, atop, stop);
		fr->pc = pc;
		fr->brkpt.isread = 0;
		fr->brkpt.breaknum = i;
		fr->brkpt.lastlisted = 0;
		fr->brkpt.bypass = 0;
		fr->brkpt.dosyspop = 0;
		PLAYER_SET_CURR_PROG(player, program);
		PLAYER_SET_BLOCK(player, 0);
                record_exit_interp(program, fr);
		if (!fr->brkpt.showstack) {
		    m = debug_inst(fr, 0, pc, fr->pid, arg, dbuf, sizeof(dbuf), atop, program);
		    notify_nolisten(player, m, 1);
		}
		if (pc <= PROGRAM_CODE(program) || (pc - 1)->line != pc->line) {
		    list_proglines(player, program, fr, pc->line, 0);
		} else {
		    m = show_line_prims(program, pc, 15, 1);
		    notifyf_nolisten(player, "     %s", m);
		}
		return NULL;
	    }
	    fr->brkpt.lastline = pc->line;
	    fr->brkpt.lastpc = pc;
	    fr->brkpt.bypass = 0;
	}
	if (mlev < 3) {
	    if (fr->instcnt > (tp_max_instr_count * ((mlev == 2) ? 4 : 1)))
		abort_loop_hard("Maximum total instruction count exceeded.", NULL, NULL);
	}
	switch (pc->type) {
	case PROG_INTEGER:
	case PROG_FLOAT:
	case PROG_ADD:
	case PROG_OBJECT:
	case PROG_VAR:
	case PROG_LVAR:
	case PROG_SVAR:
	case PROG_STRING:
	case PROG_LOCK:
	case PROG_MARK:
	case PROG_ARRAY:
	    if (atop >= STACK_SIZE)
		abort_loop("Stack overflow.", NULL, NULL);
	    copyinst(pc, arg + atop);
	    pc++;
	    atop++;
	    break;

	case PROG_LVAR_AT:
	case PROG_LVAR_AT_CLEAR:
	    {
		struct inst *tmpvar;
		struct localvars *lv;

		if (atop >= STACK_SIZE)
		    abort_loop("Stack overflow.", NULL, NULL);

		if (pc->data.number >= MAX_VAR || pc->data.number < 0)
		    abort_loop("Scoped variable number out of range.", NULL, NULL);

		lv = localvars_get(fr, program);
		tmpvar = &(lv->lvars[pc->data.number]);

		copyinst(tmpvar, arg + atop);

		if (pc->type == PROG_LVAR_AT_CLEAR) {
		    CLEAR(tmpvar);
		    tmpvar->type = PROG_INTEGER;
		    tmpvar->data.number = 0;
		}

		pc++;
		atop++;
	    }
	    break;

	case PROG_LVAR_BANG:
	    {
		struct inst *the_var;
		struct localvars *lv;
		if (atop < 1)
		    abort_loop("Stack Underflow.", NULL, NULL);
		if (fr->trys.top && atop - fr->trys.st->depth < 1)
		    abort_loop("Stack protection fault.", NULL, NULL);

		if (pc->data.number >= MAX_VAR || pc->data.number < 0)
		    abort_loop("Scoped variable number out of range.", NULL, NULL);

		lv = localvars_get(fr, program);
		the_var = &(lv->lvars[pc->data.number]);

		CLEAR(the_var);
		temp1 = arg + --atop;
		*the_var = *temp1;
		pc++;
	    }
	    break;

	case PROG_SVAR_AT:
	case PROG_SVAR_AT_CLEAR:
	    {
		struct inst *tmpvar;

		if (atop >= STACK_SIZE)
		    abort_loop("Stack overflow.", NULL, NULL);

		tmpvar = scopedvar_get(fr, 0, pc->data.number);
		if (!tmpvar)
		    abort_loop("Scoped variable number out of range.", NULL, NULL);

		copyinst(tmpvar, arg + atop);

		if (pc->type == PROG_SVAR_AT_CLEAR) {
		    CLEAR(tmpvar);

		    tmpvar->type = PROG_INTEGER;
		    tmpvar->data.number = 0;
		}

		pc++;
		atop++;
	    }
	    break;

	case PROG_SVAR_BANG:
	    {
		struct inst *the_var;
		if (atop < 1)
		    abort_loop("Stack Underflow.", NULL, NULL);
		if (fr->trys.top && atop - fr->trys.st->depth < 1)
		    abort_loop("Stack protection fault.", NULL, NULL);

		the_var = scopedvar_get(fr, 0, pc->data.number);
		if (!the_var)
		    abort_loop("Scoped variable number out of range.", NULL, NULL);

		CLEAR(the_var);
		temp1 = arg + --atop;
		*the_var = *temp1;
		pc++;
	    }
	    break;

	case PROG_FUNCTION:
	    {
		int mufargs = pc->data.mufproc->args;
		if (atop < mufargs)
		    abort_loop("Stack Underflow.", NULL, NULL);
		if (fr->trys.top && atop - fr->trys.st->depth < mufargs)
		    abort_loop("Stack protection fault.", NULL, NULL);
		if (fr->skip_declare)
		    fr->skip_declare = 0;
		else
		    scopedvar_addlevel(fr, pc, pc->data.mufproc->vars);
		while (mufargs-- > 0) {
		    struct inst *tmpvar;
		    temp1 = arg + --atop;
		    tmpvar = scopedvar_get(fr, 0, mufargs);
		    if (!tmpvar)
			abort_loop_hard
				("Internal error: Scoped variable number out of range in FUNCTION init.",
				 temp1, NULL);
		    CLEAR(tmpvar);
		    copyinst(temp1, tmpvar);
		    CLEAR(temp1);
		}
		pc++;
	    }
	    break;

	case PROG_IF:
	    if (atop < 1)
		abort_loop("Stack Underflow.", NULL, NULL);
	    if (fr->trys.top && atop - fr->trys.st->depth < 1)
		abort_loop("Stack protection fault.", NULL, NULL);
	    temp1 = arg + --atop;
	    if (false_inst(temp1))
		pc = pc->data.call;
	    else
		pc++;
	    CLEAR(temp1);
	    break;

	case PROG_EXEC:
	    if (stop >= STACK_SIZE)
		abort_loop("System Stack Overflow", NULL, NULL);
	    sys[stop].progref = program;
	    sys[stop++].offset = pc + 1;
	    pc = pc->data.call;
	    fr->skip_declare = 0;	/* Make sure we DON'T skip var decls */
	    break;

	case PROG_JMP:
	    /* Don't need to worry about skipping scoped var decls here. */
	    /* JMP to a function header can only happen in IN_JMP */
	    pc = pc->data.call;
	    break;

	case PROG_TRY:
	    if (atop < 1)
		abort_loop("Stack Underflow.", NULL, NULL);
	    if (fr->trys.top && atop - fr->trys.st->depth < 1)
		abort_loop("Stack protection fault.", NULL, NULL);
	    temp1 = arg + --atop;
	    if (temp1->type != PROG_INTEGER || temp1->data.number < 0)
		abort_loop("Argument is not a positive integer.", temp1, NULL);
	    if (fr->trys.top && atop - fr->trys.st->depth < temp1->data.number)
		abort_loop("Stack protection fault.", NULL, NULL);
	    if (temp1->data.number > atop)
		abort_loop("Stack Underflow.", temp1, NULL);

	    fr->trys.top++;
	    fr->trys.st = push_try(fr->trys.st);
	    fr->trys.st->depth = atop - temp1->data.number;
	    fr->trys.st->call_level = stop;
	    fr->trys.st->for_count = 0;
	    fr->trys.st->addr = pc->data.call;

	    pc++;
	    CLEAR(temp1);
	    break;

	case PROG_PRIMITIVE:
	    /*
	     * All pc modifiers and stuff like that should stay here,
	     * everything else call with an independent dispatcher.
	     */
	    switch (pc->data.number) {
	    case IN_JMP:
		if (atop < 1)
		    abort_loop("Stack underflow.  Missing address.", NULL, NULL);
		if (fr->trys.top && atop - fr->trys.st->depth < 1)
		    abort_loop("Stack protection fault.", NULL, NULL);
		temp1 = arg + --atop;
		if (temp1->type != PROG_ADD)
		    abort_loop("Argument is not an address.", temp1, NULL);
		if (!ObjExists(temp1->data.addr->progref) ||
		    Typeof(temp1->data.addr->progref) != TYPE_PROGRAM)
		    abort_loop_hard("Internal error.  Invalid address.", temp1, NULL);
		if (program != temp1->data.addr->progref) {
		    abort_loop("Destination outside current program.", temp1, NULL);
		}
		if (temp1->data.addr->data->type == PROG_FUNCTION) {
		    fr->skip_declare = 1;
		}
		pc = temp1->data.addr->data;
		CLEAR(temp1);
		break;

	    case IN_EXECUTE:
		if (atop < 1)
		    abort_loop("Stack Underflow. Missing address.", NULL, NULL);
		if (fr->trys.top && atop - fr->trys.st->depth < 1)
		    abort_loop("Stack protection fault.", NULL, NULL);
		temp1 = arg + --atop;
		if (temp1->type != PROG_ADD)
		    abort_loop("Argument is not an address.", temp1, NULL);
		if (!ObjExists(temp1->data.addr->progref) ||
		    Typeof(temp1->data.addr->progref) != TYPE_PROGRAM)
		    abort_loop_hard("Internal error.  Invalid address.", temp1, NULL);
		if (stop >= STACK_SIZE)
		    abort_loop("System Stack Overflow", temp1, NULL);
		sys[stop].progref = program;
		sys[stop++].offset = pc + 1;
		if (program != temp1->data.addr->progref) {
		    program = temp1->data.addr->progref;
		    fr->caller.st[++fr->caller.top] = program;
		    mlev = ProgMLevel(program);
		    PROGRAM_INC_INSTANCES(program);
		}
		pc = temp1->data.addr->data;
		CLEAR(temp1);
		break;

	    case IN_CALL:
		if (atop < 1)
		    abort_loop("Stack Underflow. Missing dbref argument.", NULL, NULL);
		if (fr->trys.top && atop - fr->trys.st->depth < 1)
		    abort_loop("Stack protection fault.", NULL, NULL);
		temp1 = arg + --atop;
		temp2 = 0;
		if (temp1->type != PROG_OBJECT) {
		    temp2 = temp1;
		    if (atop < 1)
			abort_loop("Stack Underflow. Missing dbref of func.", temp1, NULL);
		    if (fr->trys.top && atop - fr->trys.st->depth < 1)
			abort_loop("Stack protection fault.", NULL, NULL);
		    temp1 = arg + --atop;
		    if (temp2->type != PROG_STRING)
			abort_loop("Public Func. name string required. (2)", temp1, temp2);
		    if (!temp2->data.string)
			abort_loop("Null string not allowed. (2)", temp1, temp2);
		}
		if (temp1->type != PROG_OBJECT)
		    abort_loop("Dbref required. (1)", temp1, temp2);
		if (!valid_object(temp1)
		    || Typeof(temp1->data.objref) != TYPE_PROGRAM)
		    abort_loop("Invalid object.", temp1, temp2);
		if (!(PROGRAM_CODE(temp1->data.objref))) {
		    struct line *tmpline;

		    tmpline = PROGRAM_FIRST(temp1->data.objref);
		    PROGRAM_SET_FIRST(temp1->data.objref,
				      (struct line *) read_program(temp1->data.objref));
		    do_compile(-1, OWNER(temp1->data.objref), temp1->data.objref, 0);
		    free_prog_text(PROGRAM_FIRST(temp1->data.objref));
		    PROGRAM_SET_FIRST(temp1->data.objref, tmpline);
		    if (!(PROGRAM_CODE(temp1->data.objref)))
			abort_loop("Program not compilable.", temp1, temp2);
		}
		if (ProgMLevel(temp1->data.objref) == 0)
		    abort_loop("Permission denied", temp1, temp2);
		if (mlev < 4 && OWNER(temp1->data.objref) != ProgUID
		    && !Linkable(temp1->data.objref))
		    abort_loop("Permission denied", temp1, temp2);
		if (stop >= STACK_SIZE)
		    abort_loop("System Stack Overflow", temp1, temp2);
		sys[stop].progref = program;
		sys[stop].offset = pc + 1;
		if (!temp2) {
		    pc = PROGRAM_START(temp1->data.objref);
		} else {
		    struct publics *pbs;
		    int tmpint;

		    pbs = PROGRAM_PUBS(temp1->data.objref);
		    while (pbs) {
			tmpint = strcasecmp(temp2->data.string->data, pbs->subname);
			if (!tmpint)
			    break;
			pbs = pbs->next;
		    }
		    if (!pbs)
			abort_loop("PUBLIC or WIZCALL function not found. (2)", temp1, temp2);
		    if (mlev < pbs->mlev)
			abort_loop("Insufficient permissions to call WIZCALL function. (2)",
				   temp1, temp2);
		    pc = pbs->addr.ptr;
		}
		stop++;
		if (temp1->data.objref != program) {
		    calc_profile_timing(program, fr);
		    gettimeofday(&fr->proftime, NULL);
		    program = temp1->data.objref;
		    fr->caller.st[++fr->caller.top] = program;
		    PROGRAM_INC_INSTANCES(program);
		    mlev = ProgMLevel(program);
		}
		PROGRAM_INC_PROF_USES(program);
		ts_useobject(program);
		CLEAR(temp1);
		if (temp2)
		    CLEAR(temp2);
		break;

	    case IN_RET:
		if (stop > 1 && program != sys[stop - 1].progref) {
		    if (!ObjExists(sys[stop - 1].progref) ||
			Typeof(sys[stop - 1].progref) != TYPE_PROGRAM)
			abort_loop_hard("Internal error.  Invalid address.", NULL, NULL);
		    calc_profile_timing(program, fr);
		    gettimeofday(&fr->proftime, NULL);
		    PROGRAM_DEC_INSTANCES(program);
		    program = sys[stop - 1].progref;
		    mlev = ProgMLevel(program);
		    fr->caller.top--;
		}
		scopedvar_poplevel(fr);
		pc = sys[--stop].offset;
		break;

	    case IN_CATCH:
	    case IN_CATCH_DETAILED:
		{
		    int depth;

		    if (!(fr->trys.top))
			abort_loop_hard("Internal error.  TRY stack underflow.", NULL, NULL);

		    depth = fr->trys.st->depth;
		    while (atop > depth) {
			temp1 = arg + --atop;
			CLEAR(temp1);
		    }

		    while (fr->trys.st->for_count-- > 0) {
			CLEAR(&fr->fors.st->cur);
			CLEAR(&fr->fors.st->end);
			fr->fors.top--;
			fr->fors.st = pop_for(fr->fors.st);
		    }

		    fr->trys.top--;
		    fr->trys.st = pop_try(fr->trys.st);

		    if (pc->data.number == IN_CATCH) {
			/* IN_CATCH */
			if (fr->errorstr) {
			    arg[atop].type = PROG_STRING;
			    arg[atop++].data.string = alloc_prog_string(fr->errorstr);
			    free(fr->errorstr);
			    fr->errorstr = NULL;
			} else {
			    arg[atop].type = PROG_STRING;
			    arg[atop++].data.string = NULL;
		        }

                        free(fr->errorinst);
                        fr->errorinst = NULL;
		    } else {
			/* IN_CATCH_DETAILED */
			stk_array *nu = new_array_dictionary(fr->pinning);
			if (fr->errorstr) {
			    array_set_strkey_strval(&nu, "error", fr->errorstr);
			    free(fr->errorstr);
			    fr->errorstr = NULL;
			}
			if (fr->errorinst) {
			    array_set_strkey_strval(&nu, "instr", fr->errorinst);
			    free(fr->errorinst);
			    fr->errorinst = NULL;
			}
			array_set_strkey_intval(&nu, "line", fr->errorline);
			array_set_strkey_refval(&nu, "program", fr->errorprog);
			arg[atop].type = PROG_ARRAY;
			arg[atop++].data.array = nu;
		    }
		    reload(fr, atop, stop);
		}
		pc++;
		break;

	    case IN_EVENT_WAITFOR:
		if (atop < 1)
		    abort_loop("Stack Underflow. Missing eventID list array argument.", NULL,
			       NULL);
		if (fr->trys.top && atop - fr->trys.st->depth < 1)
		    abort_loop("Stack protection fault.", NULL, NULL);
		temp1 = arg + --atop;
		if (temp1->type != PROG_ARRAY)
		    abort_loop("EventID string list array expected.", temp1, NULL);
		if (temp1->data.array && temp1->data.array->type != ARRAY_PACKED)
		    abort_loop("Argument must be a list array of eventid strings.", temp1,
			       NULL);
		if (!array_is_homogenous(temp1->data.array, PROG_STRING))
		    abort_loop("Argument must be a list array of eventid strings.", temp1,
			       NULL);
		fr->pc = pc + 1;
		reload(fr, atop, stop);

		{
		    size_t k, outcount;
		    size_t count = (size_t)array_count(temp1->data.array);
		    char **events = malloc(count * sizeof(char *));
		    for (outcount = k = 0; k < count; k++) {
			char *val = array_get_intkey_strval(temp1->data.array, k);
			if (val != NULL) {
			    int found = 0;
			    for (unsigned int j = 0; j < outcount; j++) {
				if (!strcmp(events[j], val)) {
				    found = 1;
				    break;
				}
			    }
			    if (!found) {
				events[outcount++] = val;
			    }
			}
		    }
		    muf_event_register_specific(player, program, fr, outcount, events);
		    free(events);
		}

		PLAYER_SET_BLOCK(player, (!fr->been_background));
		CLEAR(temp1);
                record_exit_interp(program, fr);
		return NULL;

	    case IN_READ:
		if (writeonly)
		    abort_loop("Program is write-only.", NULL, NULL);
		if (fr->multitask == BACKGROUND)
		    abort_loop("BACKGROUND programs are write only.", NULL, NULL);
		reload(fr, atop, stop);
		fr->brkpt.isread = 1;
		fr->pc = pc + 1;
		PLAYER_SET_CURR_PROG(player, program);
		PLAYER_SET_BLOCK(player, 0);
		add_muf_read_event(fr->descr, player, program, fr);
>>>>>>> 68596c3a
                record_exit_interp(program, fr);
                return NULL;
            }
        }

        /* Handle enter debug mode or not */
        if (((FLAGS(program) & ZOMBIE) || fr->brkpt.force_debugging) &&
            !fr->been_background && controls(player, program)) {
            fr->brkpt.debugging = 1;
        } else {
            fr->brkpt.debugging = 0;
        }

        /* Handle debug (dump) mode */
        if (FLAGS(program) & DARK ||
            (fr->brkpt.debugging && fr->brkpt.showstack && !fr->brkpt.bypass)) {
            if ((pc->type != PROG_PRIMITIVE) || 
                (pc->data.number != instno_debug_line)) {
                char *m =
                    debug_inst(fr, 0, pc, fr->pid, arg, dbuf, sizeof(dbuf),
                               atop, program);
                notify_nolisten(player, m, 1);
            }
        }

        /* Breakpoint ? */
        if (fr->brkpt.debugging) {
            short breakflag = 0;

            if (stop == 1 &&
                !fr->brkpt.bypass && pc->type == PROG_PRIMITIVE &&
                pc->data.number == IN_RET) {
                /* Program is about to EXIT */
                notify_nolisten(player, "Program is about to EXIT.", 1);
                breakflag = 1;
            } else if (fr->brkpt.count) {
                for (i = 0; i < fr->brkpt.count; i++) {
                    if ((!fr->brkpt.pc[i] || pc == fr->brkpt.pc[i]) &&
                        /* pc matches */
                        (fr->brkpt.line[i] == -1 ||
                         (fr->brkpt.lastline != pc->line &&
                          fr->brkpt.line[i] == pc->line)) &&
                        /* line matches */
                        (fr->brkpt.level[i] == -1 || stop <= fr->brkpt.level[i])
                        &&
                        /* level matches */
                        (fr->brkpt.prog[i] == NOTHING ||
                         fr->brkpt.prog[i] == program) &&
                        /* program matches */
                        (fr->brkpt.linecount[i] == -2 ||
                         (fr->brkpt.lastline != pc->line &&
                          fr->brkpt.linecount[i]-- <= 0)) &&
                        /* line count matches */
                        (fr->brkpt.pccount[i] == -2 ||
                         (fr->brkpt.lastpc != pc && fr->brkpt.pccount[i]-- <= 0))
                        /* pc count matches */
                    ) {
                        if (fr->brkpt.bypass) {
                            if (fr->brkpt.pccount[i] == -1)
                                fr->brkpt.pccount[i] = 0;

                            if (fr->brkpt.linecount[i] == -1)
                                fr->brkpt.linecount[i] = 0;
                        } else {
                            breakflag = 1;
                            break;
                        }
                    }
                }
            }

            if (breakflag) {
                char *m;

                if (fr->brkpt.dosyspop) {
                    program = sys[--stop].progref;
                    pc = sys[stop].offset;
                }

                add_muf_read_event(fr->descr, player, program, fr);
                reload(fr, atop, stop);
                fr->pc = pc;
                fr->brkpt.isread = 0;
                fr->brkpt.breaknum = i;
                fr->brkpt.lastlisted = 0;
                fr->brkpt.bypass = 0;
                fr->brkpt.dosyspop = 0;
                PLAYER_SET_CURR_PROG(player, program);
                PLAYER_SET_BLOCK(player, 0);
                record_exit_interp(program, fr);

                if (!fr->brkpt.showstack) {
                    m = debug_inst(fr, 0, pc, fr->pid, arg, dbuf, sizeof(dbuf),
                                   atop, program);
                    notify_nolisten(player, m, 1);
                }

                if (pc <= PROGRAM_CODE(program) || (pc - 1)->line != pc->line) {
                    list_proglines(player, program, fr, pc->line, 0);
                } else {
                    m = show_line_prims(program, pc, 15, 1);
                    notifyf_nolisten(player, "     %s", m);
                }

                return NULL;
            }

            fr->brkpt.lastline = pc->line;
            fr->brkpt.lastpc = pc;
            fr->brkpt.bypass = 0;
        }

        /* Instruction count handling for MUCKER1 and MUCKER2 */
        if (mlev < 3) {
            if (fr->instcnt > (tp_max_instr_count * ((mlev == 2) ? 4 : 1)))
                abort_loop_hard("Maximum total instruction count exceeded.",
                                NULL, NULL);
        }

        /* The giant switch to handle instruction types */
        switch (pc->type) {
            case PROG_INTEGER: /* These all push something onto the stack */
            case PROG_FLOAT:
            case PROG_ADD:
            case PROG_OBJECT:
            case PROG_VAR:
            case PROG_LVAR:
            case PROG_SVAR:
            case PROG_STRING:
            case PROG_LOCK:
            case PROG_MARK:
            case PROG_ARRAY:
                if (atop >= STACK_SIZE)
                    abort_loop("Stack overflow.", NULL, NULL);

                copyinst(pc, arg + atop);
                pc++;
                atop++;
                break;

            case PROG_LVAR_AT: /* Push local variable content onto stack */
            case PROG_LVAR_AT_CLEAR:
                {
                    struct inst *tmpvar;
                    struct localvars *lv;

                    if (atop >= STACK_SIZE)
                        abort_loop("Stack overflow.", NULL, NULL);

                    if (pc->data.number >= MAX_VAR || pc->data.number < 0)
                        abort_loop("Scoped variable number out of range.", NULL,
                                   NULL);

                    lv = localvars_get(fr, program);
                    tmpvar = &(lv->lvars[pc->data.number]);

                    copyinst(tmpvar, arg + atop);

                    if (pc->type == PROG_LVAR_AT_CLEAR) {
                        CLEAR(tmpvar);
                        tmpvar->type = PROG_INTEGER;
                        tmpvar->data.number = 0;
                    }

                    pc++;
                    atop++;
                }

                break;

            case PROG_LVAR_BANG: /* Implementation ! for local variables */
                {
                    struct inst *the_var;
                    struct localvars *lv;

                    if (atop < 1)
                        abort_loop("Stack Underflow.", NULL, NULL);

                    if (fr->trys.top && atop - fr->trys.st->depth < 1)
                        abort_loop("Stack protection fault.", NULL, NULL);

                    if (pc->data.number >= MAX_VAR || pc->data.number < 0)
                        abort_loop("Scoped variable number out of range.", NULL,
                                   NULL);

                    lv = localvars_get(fr, program);
                    the_var = &(lv->lvars[pc->data.number]);

                    CLEAR(the_var);
                    temp1 = arg + --atop;
                    *the_var = *temp1;
                    pc++;
                }

                break;

            case PROG_SVAR_AT: /* Push scoped var onto the stack */
            case PROG_SVAR_AT_CLEAR:
                {
                    struct inst *tmpvar;

                    if (atop >= STACK_SIZE)
                        abort_loop("Stack overflow.", NULL, NULL);

                    tmpvar = scopedvar_get(fr, 0, pc->data.number);

                    if (!tmpvar)
                        abort_loop("Scoped variable number out of range.", NULL,
                                   NULL);

                    copyinst(tmpvar, arg + atop);

                    if (pc->type == PROG_SVAR_AT_CLEAR) {
                        CLEAR(tmpvar);

                        tmpvar->type = PROG_INTEGER;
                        tmpvar->data.number = 0;
                    }

                    pc++;
                    atop++;
                }

                break;

            case PROG_SVAR_BANG: /* ! for scoped variables */
                {
                    struct inst *the_var;

                    if (atop < 1)
                        abort_loop("Stack Underflow.", NULL, NULL);

                    if (fr->trys.top && atop - fr->trys.st->depth < 1)
                        abort_loop("Stack protection fault.", NULL, NULL);

                    the_var = scopedvar_get(fr, 0, pc->data.number);

                    if (!the_var)
                        abort_loop("Scoped variable number out of range.", NULL,
                                   NULL);

                    CLEAR(the_var);
                    temp1 = arg + --atop;
                    *the_var = *temp1;
                    pc++;
                }

                break;

            case PROG_FUNCTION: /* Call a function */
                {
                    int mufargs = pc->data.mufproc->args;

                    if (atop < mufargs)
                        abort_loop("Stack Underflow.", NULL, NULL);

                    if (fr->trys.top && atop - fr->trys.st->depth < mufargs)
                        abort_loop("Stack protection fault.", NULL, NULL);

                    if (fr->skip_declare)
                        fr->skip_declare = 0;
                    else
                        scopedvar_addlevel(fr, pc, pc->data.mufproc->vars);

                    while (mufargs-- > 0) {
                        struct inst *tmpvar;

                        temp1 = arg + --atop;
                        tmpvar = scopedvar_get(fr, 0, mufargs);

                        if (!tmpvar)
                            abort_loop_hard("Internal error: Scoped variable "
                                            "number out of range in FUNCTION "
                                            "init.", temp1, NULL);
                        CLEAR(tmpvar);
                        copyinst(temp1, tmpvar);
                        CLEAR(temp1);
                    }

                    pc++;
                }

                break;

            case PROG_IF: /* Handle if */
                if (atop < 1)
                    abort_loop("Stack Underflow.", NULL, NULL);

                if (fr->trys.top && atop - fr->trys.st->depth < 1)
                    abort_loop("Stack protection fault.", NULL, NULL);

                temp1 = arg + --atop;

                if (false_inst(temp1))
                    pc = pc->data.call;
                else
                    pc++;

                CLEAR(temp1);
                break;

            case PROG_EXEC: /* Call another program */
                if (stop >= STACK_SIZE)
                    abort_loop("System Stack Overflow", NULL, NULL);

                sys[stop].progref = program;
                sys[stop++].offset = pc + 1;
                pc = pc->data.call;
                fr->skip_declare = 0; /* Make sure we DON'T skip var decls */
                break;

            case PROG_JMP: /* JMP implementation */
                /* Don't need to worry about skipping scoped var decls here. */
                /* JMP to a function header can only happen in IN_JMP */
                pc = pc->data.call;
                break;

            case PROG_TRY: /* Start of a try block */
                if (atop < 1)
                    abort_loop("Stack Underflow.", NULL, NULL);

                if (fr->trys.top && atop - fr->trys.st->depth < 1)
                    abort_loop("Stack protection fault.", NULL, NULL);

                temp1 = arg + --atop;

                if (temp1->type != PROG_INTEGER || temp1->data.number < 0)
                    abort_loop("Argument is not a positive integer.", temp1,
                               NULL);

                if (fr->trys.top && atop - fr->trys.st->depth
                    < temp1->data.number)
                    abort_loop("Stack protection fault.", NULL, NULL);

                if (temp1->data.number > atop)
                    abort_loop("Stack Underflow.", temp1, NULL);

                fr->trys.top++;
                fr->trys.st = push_try(fr->trys.st);
                fr->trys.st->depth = atop - temp1->data.number;
                fr->trys.st->call_level = stop;
                fr->trys.st->for_count = 0;
                fr->trys.st->addr = pc->data.call;

                pc++;
                CLEAR(temp1);
                break;

            case PROG_PRIMITIVE: /*
                                  * It's a primitive -- call the associated
                                  * primitive function.
                                  */
                /*
                 * All pc modifiers and stuff like that should stay here,
                 * everything else call with an independent dispatcher.
                 */
                switch (pc->data.number) {
                    case IN_JMP: /* Doing a JMP */
                        if (atop < 1)
                            abort_loop("Stack underflow.  Missing address.",
                                       NULL, NULL);

                        if (fr->trys.top && atop - fr->trys.st->depth < 1)
                            abort_loop("Stack protection fault.", NULL, NULL);

                        temp1 = arg + --atop;

                        if (temp1->type != PROG_ADD)
                            abort_loop("Argument is not an address.", temp1,
                                       NULL);

                        if (!ObjExists(temp1->data.addr->progref) ||
                            Typeof(temp1->data.addr->progref) != TYPE_PROGRAM)
                            abort_loop_hard("Internal error.  Invalid address.",
                                            temp1, NULL);

                        if (program != temp1->data.addr->progref) {
                            abort_loop("Destination outside current program.",
                                       temp1, NULL);
                        }

                        if (temp1->data.addr->data->type == PROG_FUNCTION) {
                            fr->skip_declare = 1;
                        }

                        pc = temp1->data.addr->data;
                        CLEAR(temp1);
                        break;

                    case IN_EXECUTE: /* Doing a program execution */
                        if (atop < 1)
                            abort_loop("Stack Underflow. Missing address.",
                                       NULL, NULL);

                        if (fr->trys.top && atop - fr->trys.st->depth < 1)
                            abort_loop("Stack protection fault.", NULL, NULL);

                        temp1 = arg + --atop;

                        if (temp1->type != PROG_ADD)
                            abort_loop("Argument is not an address.", temp1,
                                       NULL);

                        if (!ObjExists(temp1->data.addr->progref) ||
                            Typeof(temp1->data.addr->progref) != TYPE_PROGRAM)
                            abort_loop_hard("Internal error.  Invalid address.",
                                            temp1, NULL);

                        if (stop >= STACK_SIZE)
                            abort_loop("System Stack Overflow", temp1, NULL);

                        sys[stop].progref = program;
                        sys[stop++].offset = pc + 1;

                        if (program != temp1->data.addr->progref) {
                            program = temp1->data.addr->progref;
                            fr->caller.st[++fr->caller.top] = program;
                            mlev = ProgMLevel(program);
                            PROGRAM_INC_INSTANCES(program);
                        }

                        pc = temp1->data.addr->data;
                        CLEAR(temp1);
                        break;

                    case IN_CALL: /* Doing a call */
                        if (atop < 1)
                            abort_loop("Stack Underflow. Missing dbref "
                                       "argument.", NULL, NULL);

                        if (fr->trys.top && atop - fr->trys.st->depth < 1)
                            abort_loop("Stack protection fault.", NULL, NULL);

                        temp1 = arg + --atop;
                        temp2 = 0;

                        if (temp1->type != PROG_OBJECT) {
                            temp2 = temp1;

                            if (atop < 1)
                                abort_loop("Stack Underflow. Missing dbref of "
                                           "func.", temp1, NULL);

                            if (fr->trys.top && atop - fr->trys.st->depth < 1)
                                abort_loop("Stack protection fault.", NULL,
                                           NULL);

                            temp1 = arg + --atop;

                            if (temp2->type != PROG_STRING)
                                abort_loop("Public Func. name string required. "
                                           "(2)", temp1, temp2);

                            if (!temp2->data.string)
                                abort_loop("Null string not allowed. (2)",
                                           temp1, temp2);
                        }

                        if (temp1->type != PROG_OBJECT)
                            abort_loop("Dbref required. (1)", temp1, temp2);

                        if (!valid_object(temp1)
                            || Typeof(temp1->data.objref) != TYPE_PROGRAM)
                            abort_loop("Invalid object.", temp1, temp2);

                        if (!(PROGRAM_CODE(temp1->data.objref))) {
                            struct line *tmpline;

                            tmpline = PROGRAM_FIRST(temp1->data.objref);
                            PROGRAM_SET_FIRST(temp1->data.objref,
                              (struct line *) read_program(temp1->data.objref));
                            do_compile(-1, OWNER(temp1->data.objref),
                                       temp1->data.objref, 0);
                            free_prog_text(PROGRAM_FIRST(temp1->data.objref));
                            PROGRAM_SET_FIRST(temp1->data.objref, tmpline);

                            if (!(PROGRAM_CODE(temp1->data.objref)))
                                abort_loop("Program not compilable.", temp1,
                                           temp2);
                        }

                        if (ProgMLevel(temp1->data.objref) == 0)
                            abort_loop("Permission denied", temp1, temp2);

                        if (mlev < 4 && OWNER(temp1->data.objref) != ProgUID
                            && !Linkable(temp1->data.objref))
                            abort_loop("Permission denied", temp1, temp2);

                        if (stop >= STACK_SIZE)
                            abort_loop("System Stack Overflow", temp1, temp2);

                        sys[stop].progref = program;
                        sys[stop].offset = pc + 1;

                        if (!temp2) {
                            pc = PROGRAM_START(temp1->data.objref);
                        } else {
                            struct publics *pbs;
                            int tmpint;

                            pbs = PROGRAM_PUBS(temp1->data.objref);

                            while (pbs) {
                                tmpint = 
                                        strcasecmp(temp2->data.string->data,
                                                   pbs->subname);

                                if (!tmpint)
                                    break;

                                pbs = pbs->next;
                            }

                            if (!pbs)
                                abort_loop("PUBLIC or WIZCALL function not "
                                           "found. (2)", temp1, temp2);

                            if (mlev < pbs->mlev)
                                abort_loop("Insufficient permissions to "
                                           "call WIZCALL function. (2)",
                                           temp1, temp2);

                            pc = pbs->addr.ptr;
                        }

                        stop++;

                        if (temp1->data.objref != program) {
                            calc_profile_timing(program, fr);
                            gettimeofday(&fr->proftime, NULL);
                            program = temp1->data.objref;
                            fr->caller.st[++fr->caller.top] = program;
                            PROGRAM_INC_INSTANCES(program);
                            mlev = ProgMLevel(program);
                        }

                        PROGRAM_INC_PROF_USES(program);
                        ts_useobject(program);
                        CLEAR(temp1);

                        if (temp2)
                            CLEAR(temp2);

                        break;

                    case IN_RET: /* Internal return prim */
                        if (stop > 1 && program != sys[stop - 1].progref) {
                            if (!ObjExists(sys[stop - 1].progref) ||
                                Typeof(sys[stop - 1].progref) != 
                                TYPE_PROGRAM)
                                abort_loop_hard("Internal error.  Invalid "
                                                "address.", NULL, NULL);

                            calc_profile_timing(program, fr);
                            gettimeofday(&fr->proftime, NULL);
                            PROGRAM_DEC_INSTANCES(program);
                            program = sys[stop - 1].progref;
                            mlev = ProgMLevel(program);
                            fr->caller.top--;
                        }

                        scopedvar_poplevel(fr);
                        pc = sys[--stop].offset;
                        break;

                    case IN_CATCH:
                    case IN_CATCH_DETAILED: /* Doing a catch */
                        {
                            int depth;

                            if (!(fr->trys.top))
                                abort_loop_hard("Internal error.  TRY "
                                                "stack underflow.", NULL,
                                                NULL);

                            depth = fr->trys.st->depth;

                            while (atop > depth) {
                                temp1 = arg + --atop;
                                CLEAR(temp1);
                            }

                            while (fr->trys.st->for_count-- > 0) {
                                CLEAR(&fr->fors.st->cur);
                                CLEAR(&fr->fors.st->end);
                                fr->fors.top--;
                                fr->fors.st = pop_for(fr->fors.st);
                            }

                            fr->trys.top--;
                            fr->trys.st = pop_try(fr->trys.st);

                            if (pc->data.number == IN_CATCH) {
                                /* IN_CATCH */
                                if (fr->errorstr) {
                                    arg[atop].type = PROG_STRING;
                                    arg[atop++].data.string = 
                                        alloc_prog_string(fr->errorstr);
                                    free(fr->errorstr);
                                    fr->errorstr = NULL;
                                } else {
                                    arg[atop].type = PROG_STRING;
                                    arg[atop++].data.string = NULL;
                                }

                                free(fr->errorinst);
                                fr->errorinst = NULL;
                            } else {
                                /* IN_CATCH_DETAILED */
                                stk_array *nu =
                                    new_array_dictionary(fr->pinning);

                                if (fr->errorstr) {
                                    array_set_strkey_strval(&nu, "error",
                                                            fr->errorstr);
                                    free(fr->errorstr);
                                    fr->errorstr = NULL;
                                }

                                if (fr->errorinst) {
                                    array_set_strkey_strval(&nu, "instr",
                                                            fr->errorinst);
                                    free(fr->errorinst);
                                    fr->errorinst = NULL;
                                }

                                array_set_strkey_intval(&nu, "line",
                                                        fr->errorline);
                                array_set_strkey_refval(&nu, "program",
                                                        fr->errorprog);
                                arg[atop].type = PROG_ARRAY;
                                arg[atop++].data.array = nu;
                            }

                            reload(fr, atop, stop);
                        }

                        pc++;
                        break;

                    case IN_EVENT_WAITFOR: /* Waiting for event */
                        if (atop < 1)
                            abort_loop("Stack Underflow. Missing eventID list "
                                       "array argument.", NULL, NULL);

                        if (fr->trys.top && atop - fr->trys.st->depth < 1)
                            abort_loop("Stack protection fault.", NULL, NULL);

                        temp1 = arg + --atop;

                        if (temp1->type != PROG_ARRAY)
                            abort_loop("EventID string list array expected.",
                                       temp1, NULL);

                        if (temp1->data.array &&
                            temp1->data.array->type != ARRAY_PACKED)
                            abort_loop("Argument must be a list array of "
                                       "eventid strings.", temp1, NULL);

                        if (!array_is_homogenous(temp1->data.array, PROG_STRING))
                            abort_loop("Argument must be a list array of "
                                       "eventid strings.", temp1, NULL);

                        fr->pc = pc + 1;
                        reload(fr, atop, stop);

                        {
                            size_t k, outcount;
                            size_t count =
                                (size_t)array_count(temp1->data.array);
                            char **events = malloc(count * sizeof(char **));

                            for (outcount = k = 0; k < count; k++) {
                                char *val =
                                    array_get_intkey_strval(temp1->data.array,
                                                            k);

                                if (val != NULL) {
                                    int found = 0;

                                    for (unsigned int j = 0; j < outcount;
                                         j++) {
                                        if (!strcmp(events[j], val)) {
                                            found = 1;
                                            break;
                                        }
                                    }

                                    if (!found) {
                                        events[outcount++] = val;
                                    }
                                }
                            }

                            muf_event_register_specific(player, program, fr,
                                                        outcount, events);
                            free(events);
                        }

                        PLAYER_SET_BLOCK(player, (!fr->been_background));
                        CLEAR(temp1);
                        record_exit_interp(program, fr);
                        return NULL;

                    case IN_READ: /* Waiting for read */
                        if (writeonly)
                            abort_loop("Program is write-only.", NULL, NULL);

                        if (fr->multitask == BACKGROUND)
                            abort_loop("BACKGROUND programs are write only.",
                                       NULL, NULL);

                        reload(fr, atop, stop);
                        fr->brkpt.isread = 1;
                        fr->pc = pc + 1;
                        PLAYER_SET_CURR_PROG(player, program);
                        PLAYER_SET_BLOCK(player, 0);
                        add_muf_read_event(fr->descr, player, program, fr);
                        record_exit_interp(program, fr);
                        return NULL;

                    case IN_SLEEP: /* Waiting for timer */
                        if (atop < 1)
                            abort_loop("Stack Underflow.", NULL, NULL);

                        if (fr->trys.top && atop - fr->trys.st->depth < 1)
                            abort_loop("Stack protection fault.", NULL, NULL);

                        temp1 = arg + --atop;

                        if (temp1->type != PROG_INTEGER)
                            abort_loop("Invalid argument type.", temp1, NULL);

                        fr->pc = pc + 1;
                        reload(fr, atop, stop);

                        if (temp1->data.number < 0)
                            abort_loop("Timetravel beyond scope of muf.",
                                       temp1, NULL);

                        add_muf_delay_event(temp1->data.number, fr->descr,
                                            player, NOTHING, NOTHING, program,
                                            fr, "SLEEPING");
                        PLAYER_SET_BLOCK(player, (!fr->been_background));
                        record_exit_interp(program, fr);
                        return NULL;

                    default: /* Call a program in the primitive vector */
                        nargs = 0;
#ifdef DEBUG
                        fr->expect_pop = fr->actual_pop = 0;
                        fr->expect_push_to = -1;
#endif
                        reload(fr, atop, stop);
                        tmp = atop;
                        PROGRAM_INC_INSTANCES_IN_PRIMITIVE(program);
                        prim_func[pc->data.number - 1] (player, program, mlev,
                                                        pc, arg, &tmp, fr);
                        PROGRAM_DEC_INSTANCES_IN_PRIMITIVE(program);
#ifdef DEBUG
                        assert(fr->expect_pop == fr->actual_pop || err);
                        assert(fr->expect_push_to == -1 ||
                               fr->expect_push_to == tmp || err);
                        assert(fr->expect_push_to != -1 || tmp <= atop);
#endif
                        atop = tmp;
                        pc++;
                        break;
                } /* switch */

                break;

            case PROG_CLEARED: /* Error condition */
                log_status("WARNING: attempt to execute instruction cleared "
                           "by %s:%hd in program %d", (char *) pc->data.addr,
                           pc->line, program);
                pc = NULL;
                abort_loop_hard("Program internal error. Program erroneously "
                                "freed from memory.", NULL, NULL);
            default: /* Unknown instruction type */
                pc = NULL;
                abort_loop_hard("Program internal error. Unknown instruction "
                                "type.", NULL, NULL);
        } /* switch */

        if (err) { /* Handle error if we need to */
            if (err != ERROR_DIE_NOW && fr->trys.top) {
                while (fr->trys.st->call_level < stop) {
                    if (stop > 1 && program != sys[stop - 1].progref) {
                        if (!ObjExists(sys[stop - 1].progref) ||
                            Typeof(sys[stop - 1].progref) != TYPE_PROGRAM)
                            abort_loop_hard("Internal error.  Invalid address.",
                                            NULL, NULL);

                        calc_profile_timing(program, fr);
                        gettimeofday(&fr->proftime, NULL);
                        PROGRAM_DEC_INSTANCES(program);
                        program = sys[stop - 1].progref;
                        mlev = ProgMLevel(program);
                        fr->caller.top--;
                    }

                    scopedvar_poplevel(fr);
                    stop--;
                }

                pc = fr->trys.st->addr;
                err = 0;
            } else {
                reload(fr, atop, stop);
                prog_clean(fr);
                PLAYER_SET_BLOCK(player, 0);
                record_exit_interp(program, fr);
                return NULL;
            }
        }
    } /* while */

    /* Cleanup and end program */
    PLAYER_SET_BLOCK(player, 0);

    /* Handle return value if available */
    if (atop) {
        struct inst *rv;

        if (rettyp) {
            copyinst(arg + atop - 1, &retval);
            rv = &retval;
        } else {
            if (!false_inst(arg + atop - 1)) {
                rv = (struct inst *) 1;
            } else {
                rv = NULL;
            }
        }

        reload(fr, atop, stop);
        prog_clean(fr);
        record_exit_interp(program, fr);
        return rv;
    }

    /* Clean and exit */
    reload(fr, atop, stop);
    prog_clean(fr);
    record_exit_interp(program, fr);
    return NULL;
}

/**
 * Push a value onto the given instruction stack
 *
 * If a string is pushed onto the stack, it is not copied; it is assumed
 * to be a struct shared_string.
 *
 * @param stack the stack to push to
 * @param top the top stack number -- this will be updated by this call
 * @param type the type, PROG_FLOAT, PROG_STRING, etc.
 * @param res the value to push
 */
void
push(struct inst *stack, int *top, int type, voidptr res)
{
    stack[*top].type = type;

    if (type == PROG_FLOAT)
        stack[*top].data.fnumber = *(double *) res;
    else if (type < PROG_STRING)
        stack[*top].data.number = *(int *) res;
    else
        stack[*top].data.string = (struct shared_string *) res;

    (*top)++;
}

/**
 * Is the given instruction a valid player ref?
 *
 * @param oper the instruction to check
 * @return boolean true if oper is a valid player ref
 */
int
valid_player(struct inst *oper)
{
    return (!(oper->type != PROG_OBJECT || !ObjExists(oper->data.objref)
            || (Typeof(oper->data.objref) != TYPE_PLAYER)));
}

/**
 * Is the given instruction a valid object ref?
 *
 * @param oper the instruction to check
 * @return boolean true if oper is a valid object ref
 */
int
valid_object(struct inst *oper)
{
    return (!(oper->type != PROG_OBJECT || !ObjExists(oper->data.objref)
            || Typeof(oper->data.objref) == TYPE_GARBAGE));
}

/**
 * Is the given instruction a ref to the special 'HOME' ref?
 *
 * @param oper the instruction to check
 * @return boolean true if oper is HOME, false otherwise.
 */
int
is_home(struct inst *oper)
{
    return (oper->type == PROG_OBJECT && oper->data.objref == HOME);
}

/**
 * Check to see if 'player' has ownership of 'thing'
 *
 * This is like a lame version of 'controls'.  It doesn't check Wizard
 * permissions; it just checks some basic things.
 *
 * If player == thing, thing == HOME, or the owner of player owns 'thing',
 * then this returns true.  If owner thing is NOTHING, that's true as well.
 *
 * This will always be false if player != thing and thing is a player.
 *
 * @param player the player to check permissions for
 * @param thing the thing to check player's permissions of.
 * @return boolean as described above
 */
int
permissions(dbref player, dbref thing)
{

    if (thing == player || thing == HOME)
        return 1;

    switch (Typeof(thing)) {
        case TYPE_PLAYER:
            return 0;

        case TYPE_EXIT:
            return (OWNER(thing) == OWNER(player) || OWNER(thing) == NOTHING);

        case TYPE_ROOM:
        case TYPE_THING:
        case TYPE_PROGRAM:
            return (OWNER(thing) == OWNER(player));
    }

    return 0;
}

/**
 * Determine the effective MUCKER level of the program
 *
 * This is complicated by the STICKY / HAVEN flags and relative MUCKER levels
 * of program vs. owner.  But the result of this will be the MUCKER level the
 * program should run at.
 *
 * Usually you would use ProgMLevel instead of this function, as that define
 * is a shortcut wrapper around this.  @see ProgMLevel
 *
 * @param prog the ref of the program running
 * @param fr the frame of the running program
 * @param st the stack position of the program if one program called another
 * @return the effective MUCKER level as an integer
 */
dbref
find_mlev(dbref prog, struct frame * fr, int st)
{
    if ((FLAGS(prog) & STICKY) && (FLAGS(prog) & HAVEN)) {
        if ((st > 1) && (TrueWizard(OWNER(prog))))
            return (find_mlev(fr->caller.st[st - 1], fr, st - 1));
    }

    if (MLevel(prog) < MLevel(OWNER(prog))) {
        return (MLevel(prog));
    } else {
        return (MLevel(OWNER(prog)));
    }
}

/**
 * Figure out effective dbref of running program's user
 *
 * This handles various nuances such as if the frame is SETUID, the
 * program is STICKY or HAVEN.  There's a lot of little complexities
 * here.
 *
 * If the program is sticky, or the frame is SETUID, and the program is
 * haven and owned by a wizard,, then the UID will be the UID Of the calling
 * program.
 *
 * If the program is sticky but not HAVEN, then the owner of the program
 * will be used as the UID.
 *
 * If the MUCKER level is less than 2, then it will be the UID of the
 * owner of the program.
 *
 * IF the program is HAVEN, then the owner of the trigger is used if possible.
 * Otherwise, return owner of player.
 *
 * @param player the player running the program
 * @param fr the frame of the running program
 * @param st the calling stack level of the running program
 * @param program the dbref of the program
 * @return the effective program runner dbref.
 */
dbref
find_uid(dbref player, struct frame * fr, int st, dbref program)
{
    if ((FLAGS(program) & STICKY) || (fr->perms == STD_SETUID)) {
        if (FLAGS(program) & HAVEN) {
            if ((st > 1) && (TrueWizard(OWNER(program))))
                return (find_uid(player, fr, st - 1, fr->caller.st[st - 1]));

            return (OWNER(program));
        }

        return (OWNER(program));
    }

    if (ProgMLevel(program) < 2)
        return (OWNER(program));

    if ((FLAGS(program) & HAVEN) || (fr->perms == STD_HARDUID)) {
        if (fr->trig == NOTHING)
            return (OWNER(program));

        return (OWNER(fr->trig));
    }

    return (OWNER(player));
}

/**
 * Abort the interpreter.  Do error notifications and stack traces as needed.
 *
 * This is rarely, if ever, called directly; the define abort_interp is
 * used instead.  This function only makes sense when called within the
 * interpreter loop.
 *
 * @see abort_interp
 *
 * @param player the player running teh program
 * @param msg the message to display to the player
 * @param pc the current running instruction (program counter)
 * @param arg the argument stack
 * @param atop the top of the argument stack
 * @param fr the running frame
 * @param oper1 if provided, this will be RCLEAR'd
 * @param oper2 if provided, this will be RCLEAR'd
 * @param oper3 if provided, this will be RCLEAR'd
 * @param oper4 if provided, this will be RCLEAR'd
 * @param nargs the number of operands provided, 0 through 4 are valid
 * @param program the program dbref
 * @param file the file name
 * @param line the line number
 */
void
do_abort_interp(dbref player, const char *msg, struct inst *pc,
                struct inst *arg, int atop, struct frame *fr,
                struct inst *oper1, struct inst *oper2,
                struct inst *oper3, struct inst *oper4, int nargs,
                dbref program, char *file, int line)
{
    char buffer[128];

    if (fr->trys.top) {
        fr->errorstr = strdup(msg);

        if (pc) {
            fr->errorinst =
                strdup(insttotext(fr, 0, pc, buffer, sizeof(buffer), 30,
                       program, 1));
            fr->errorline = pc->line;
        } else {
            fr->errorinst = NULL;
            fr->errorline = -1;
        }

        fr->errorprog = program;
        err++;
    } else {
        fr->pc = pc;
        calc_profile_timing(program, fr);
        interp_err(player, program, pc, arg, atop, fr->caller.st[1],
                   insttotext(fr, 0, pc, buffer, sizeof(buffer), 30, program, 1), msg);

        if (controls(player, program))
            muf_backtrace(player, program, STACK_SIZE, fr);
    }

    switch (nargs) {
        case 4:
            RCLEAR(oper4, file, line);
        case 3:
            RCLEAR(oper3, file, line);
        case 2:
            RCLEAR(oper2, file, line);
        case 1:
            RCLEAR(oper1, file, line);
    }

    return;
}

/**
 * Silently abort the interpreter loop.
 *
 * Errors set with this will not be caught.
 *
 * This will always result in program termination the next time
 * interp_loop() checks for this.
 */
void
do_abort_silent(void)
{
    err = ERROR_DIE_NOW;
}

/**
 * Dump debugging data about an instruction
 *
 * This is used by DARK mode programs to dump data in a nicely formatted,
 * buffer-friendly kind of way.  It is only called in the interpreter loop.
 *
 * @param fr the program frame
 * @param lev this is passed into insttotext but is 0 everywhere this function
 *            is called so I'm not sure why we pass it.
 * @param pc the current instruction "program counter"
 * @param pid the running PID
 * @param stack the stack
 * @param buffer our output buffer
 * @param buflen the size of the buffer
 * @param sp the top of the stack
 * @param program the program dbref
 * @return the start of the debug string
 */
char *
debug_inst(struct frame *fr, int lev, struct inst *pc, int pid,
           struct inst *stack, char *buffer, size_t buflen, int sp,
           dbref program)
{
    char *bend;
    char *bstart;
    char *ptr;
    int length;

    char buf2[BUFFER_LEN];

    /* To hold Debug> ... at the beginning */
    char buf3[64];
    int count;


    assert(buflen > 1);

    buffer[buflen - 1] = '\0';

    length = snprintf(buf3, sizeof(buf3), "Debug> Pid %d: #%d %d (", pid,
                      program, pc->line);

    if (length == -1) {
        length = sizeof(buf3) - 1;
    }

    bstart = buffer + length;   /* start far enough away so we can fit Debug> #xxx xxx ( thingy. */
    length = buflen - (size_t)length - 1;       /* - 1 for the '\0' */
    bend = buffer + (buflen - 1);       /* - 1 for the '\0' */

    /* + 10 because we must at least be able to store " ... ) ..." after that. */
    if (bstart + 10 > bend) {   /* we have no room. Eeek! */
        /*                                  123456789012345678 */
        memcpy((void *) buffer, (const void *) "Need buffer space!",
               (buflen - 1 > 18) ? 18 : buflen - 1);
        return buffer;
    }


    /*
     * We use this if-else structure to handle errors and such nicely.
     * We use length - 7 so we KNOW we'll have room for " ... ) "
     */

    ptr = insttotext(fr, lev, pc, buf2, length - 7, 30, program, 1);

    if (*ptr) {
        length -= prepend_string(&bend, bstart, ptr);
    } else {
        strcpyn(buffer, buflen, buf3);
        strcatn(buffer, buflen, " ... ) ...");
        return buffer;
    }

    length -= prepend_string(&bend, bstart, ") ");

    count = sp - 1;

    if (count >= 0) {
        for (;;) {
            if (count && length <= 5) {
                prepend_string(&bend, bstart, "...");
                break;
            }
            /*
             * we use length - 5 to leave room for "..., "
             * ... except if we're outputing the last item (count == 0)
             */
            ptr = insttotext(fr, lev, stack + count, buf2,
                             (size_t)((count) ? length - 5 : length), 30,
                             program, 1);

            if (*ptr) {
                length -= prepend_string(&bend, bstart, ptr);
            } else {
                break;          /* done because we couldn't display all that */
            }

            if (count > 0 && count > sp - 8) {
                length -= prepend_string(&bend, bstart, ", ");
            } else {
                break;          /* all done! */
            }

            count--;
        }
    }

    /* we don't use bstart, because it's compensated for the length of this. */
    prepend_string(&bend, buffer, buf3);

    /* and return the pointer to the beginning of our backwards grown string. */
    return bend;
}

/**
 * Convert an instruction to a displayable string
 *
 * Converts an instruction into a printable string, stores the string in
 * buffer and returns a pointer to it.
 *
 * The first byte of the return value will be NULL if a buffer overflow
 * would have occured.  There's tons of logic here, though what it does is
 * basically straight forward.
 *
 * @param fr the program frame
 * @param lev the function level -- this is passed in to look up scoped args
 * @param theinst the instruction to convert
 * @param buffer the buffer to use
 * @param buflen the length of the buffer
 * @param strmax the maximum string length to display -- longer strings will
 *               truncate the string.  This only applies to string stack items
 * @param program the program ref
 * @param expandarrs boolean if true show items in array
 * @return a pointer to 'buffer'
 */
char *
insttotext(struct frame *fr, int lev, struct inst *theinst, char *buffer,
           int buflen, int strmax, dbref program, int expandarrs)
{
    const char *ptr;
    char buf2[BUFFER_LEN];
    struct inst temp1;
    struct inst *oper2;

    /*
     * unset mark. We don't use -1 since some snprintf() version will
     * return that if we would've overflowed.
     */
    int length = -2;
    int firstflag = 1;
    int arrcount = 0;

    assert(buflen > 0);

    strmax = (strmax > buflen - 3) ? buflen - 3 : strmax;

    switch (theinst->type) {
<<<<<<< HEAD
        case PROG_PRIMITIVE:
            if (theinst->data.number >= 1 && theinst->data.number <= prim_count) {
                ptr = base_inst[theinst->data.number - 1];

                if (strlen(ptr) >= (size_t) buflen)
                    *buffer = '\0';
                else
                    strcpyn(buffer, buflen, ptr);
            } else {
                if (buflen > 3)
                    strcpyn(buffer, buflen, "???");
                else
                    *buffer = '\0';
            }

            break;

        case PROG_STRING:
            if (!theinst->data.string) {
                if (buflen > 2)
                    strcpyn(buffer, buflen, "\"\"");
                else
                    *buffer = '\0';

                break;
            }

            if (strmax <= 0) {
                *buffer = '\0';
                break;
            }

            /* we know we won't overflow, so don't set length */
            snprintf(buffer, buflen, "\"%1.*s\"", (strmax - 1),
                     theinst->data.string->data);

            if ((int)theinst->data.string->length > strmax)
                strcatn(buffer, buflen, "_");

            break;

        case PROG_MARK:
            if (buflen > 4)
                strcpyn(buffer, buflen, "MARK");
            else
                *buffer = '\0';

            break;

        case PROG_ARRAY:
            if (!theinst->data.array) {
                if (buflen > 3)
                    strcpyn(buffer, buflen, "0{}");
                else
                    *buffer = '\0';

                break;
            }

            if (tp_expanded_debug && expandarrs) {
                length = snprintf(buffer, buflen, "%d{",
                                  theinst->data.array->items);

                if (length >= buflen || length == -1) {
                    /*
                     * >= because we need room for one more charctor at the
                     * end
                     */
                    *buffer = '\0';
                    break;
=======
    case PROG_PRIMITIVE:
	if (theinst->data.number >= 1 && theinst->data.number <= prim_count) {
	    ptr = base_inst[theinst->data.number - 1];
	    if (strlen(ptr) >= (size_t) buflen)
		*buffer = '\0';
	    else
		strcpyn(buffer, buflen, ptr);
	} else {
	    if (buflen > 3)
		strcpyn(buffer, buflen, "???");
	    else
		*buffer = '\0';
	}
	break;
    case PROG_STRING:
	if (!theinst->data.string) {
	    if (buflen > 2)
		strcpyn(buffer, buflen, "\"\"");
	    else
		*buffer = '\0';
	    break;
	}
	if (strmax <= 0) {
	    *buffer = '\0';
	    break;
	}
	/* we know we won't overflow, so don't set length */
	snprintf(buffer, buflen, "\"%1.*s\"", (strmax - 1), theinst->data.string->data);
	if ((int)theinst->data.string->length > strmax)
	    strcatn(buffer, buflen, "_");
	break;
    case PROG_MARK:
	if (buflen > 4)
	    strcpyn(buffer, buflen, "MARK");
	else
	    *buffer = '\0';
	break;
    case PROG_ARRAY:
	if (!theinst->data.array) {
	    if (buflen > 3)
		strcpyn(buffer, buflen, "0{}");
	    else
		*buffer = '\0';
	    break;
	}
	if (tp_expanded_debug_trace && expandarrs) {
	    length = snprintf(buffer, buflen, "%d{", theinst->data.array->items);

	    if (length >= buflen || length == -1) {
		/* >= because we need room for one more charctor at the end */
		*buffer = '\0';
		break;
	    }

	    /* - 1 for the "\0" at the end. */
	    length = buflen - (size_t)length - 1;
	    firstflag = 1;
	    arrcount = 0;
	    if (array_first(theinst->data.array, &temp1)) {
                int truncated_array = 1;
                while (1) {
		    char *inststr;

		    if (arrcount++ >= 8) {
			strcatn(buffer, buflen, "_");
			break;
		    }

		    if (!firstflag) {
			strcatn(buffer, buflen, " ");
			length--;
		    }
		    firstflag = 0;
		    oper2 = array_getitem(theinst->data.array, &temp1);

		    if (length <= 2) {	/* no space left, let's not pass a buflen of 0 */
			strcatn(buffer, buflen, "_");
			break;
		    }

		    /* length - 2 so we have room for the ":_" */
		    inststr =
			    insttotext(fr, lev, &temp1, buf2, (size_t)length - 2, strmax, program, 0);
		    if (!*inststr) {
			/* overflow problem. */
			strcatn(buffer, buflen, "_");
			break;
		    }
		    length -= strlen(inststr) + 1;
		    strcatn(buffer, buflen, inststr);
		    strcatn(buffer, buflen, ":");

		    if (length <= 2) {	/* no space left, let's not pass a buflen of 0 */
			strcatn(buffer, buflen, "_");
			break;
		    }

		    inststr = insttotext(fr, lev, oper2, buf2, (size_t)length, strmax, program, 0);
		    if (!*inststr) {
			/* we'd overflow if we did that */
			/* as before add a "_" and let it be. */
			strcatn(buffer, buflen, "_");
			break;
		    }
		    length -= strlen(inststr);
		    strcatn(buffer, buflen, inststr);

		    if (length < 2) {
			/* we should have a length of exactly 1, if we get here.
			 * So we just have enough room for a '_' now.
			 * Just append the "_" and stop this madness. */
			strcatn(buffer, buflen, "_");
			length--;
			break;
		    }
		    if (!array_next(theinst->data.array, &temp1)) {
                        truncated_array = 0;
                        break;
                    }
>>>>>>> 68596c3a
                }

                /* - 1 for the "\0" at the end. */
                length = buflen - (size_t)length - 1;
                firstflag = 1;
                arrcount = 0;

                if (array_first(theinst->data.array, &temp1)) {
                    int truncated_array = 1;

                    while (1) {
                        char *inststr;

                        if (arrcount++ >= 8) {
                            strcatn(buffer, buflen, "_");
                            break;
                        }

                        if (!firstflag) {
                            strcatn(buffer, buflen, " ");
                            length--;
                        }

                        firstflag = 0;
                        oper2 = array_getitem(theinst->data.array, &temp1);

                        if (length <= 2) {
                            /* no space left, let's not pass a buflen of 0 */
                            strcatn(buffer, buflen, "_");
                            break;
                        }

                        /* length - 2 so we have room for the ":_" */
                        inststr =
                            insttotext(fr, lev, &temp1, buf2,
                                      (size_t)length - 2, strmax, program, 0);

                        if (!*inststr) {
                            /* overflow problem. */
                            strcatn(buffer, buflen, "_");
                            break;
                        }

                        length -= strlen(inststr) + 1;
                        strcatn(buffer, buflen, inststr);
                        strcatn(buffer, buflen, ":");

                        if (length <= 2) {
                            /* no space left, let's not pass a buflen of 0 */
                            strcatn(buffer, buflen, "_");
                            break;
                        }

                        inststr = insttotext(fr, lev, oper2, buf2,
                                             (size_t)length, strmax, program,
                                             0);

                        if (!*inststr) {
                            /*
                             * we'd overflow if we did that
                             * as before add a "_" and let it be.
                             */
                            strcatn(buffer, buflen, "_");
                            break;
                        }

                        length -= strlen(inststr);
                        strcatn(buffer, buflen, inststr);

                        if (length < 2) {
                            /*
                             * we should have a length of exactly 1, if we get
                             * here.  So we just have enough room for a '_' now.
                             * Just append the "_" and stop this madness.
                             */
                            strcatn(buffer, buflen, "_");
                            length--;
                            break;
                        }

                        if (!array_next(theinst->data.array, &temp1)) {
                            truncated_array = 0;
                            break;
                        }
                    }

                    if (truncated_array) {
                        CLEAR(&temp1);
                    }
                }

                strcatn(buffer, buflen, "}");
            } else {
                length = snprintf(buffer, buflen, "%d{...}",
                                  theinst->data.array->items);
            }

            break;

        case PROG_INTEGER:
            length = snprintf(buffer, buflen, "%d", theinst->data.number);
            break;

        case PROG_FLOAT:
            length = snprintf(buffer, buflen, "%.16g", theinst->data.fnumber);

            if (!strchr(buffer, '.') && !strchr(buffer, 'n')
                && !strchr(buffer, 'e')) {
                strcatn(buffer, buflen, ".0");
            }

            break;

        case PROG_ADD:
            if (theinst->data.addr->data->type == PROG_FUNCTION &&
                theinst->data.addr->data->data.mufproc != NULL) {
                if (theinst->data.addr->progref != program)
                    length = snprintf(
                            buffer, buflen, "'#%d'%s",
                            theinst->data.addr->progref,
                            theinst->data.addr->data->data.mufproc->procname
                    );
                else
                    length = snprintf(
                            buffer, buflen, "'%s",
                            theinst->data.addr->data->data.mufproc->procname
                    );
            } else {
                if (theinst->data.addr->progref != program)
                    length = snprintf(buffer, buflen, "'#%d'line%d?",
                                      theinst->data.addr->progref,
                                      theinst->data.addr->data->line);
                else
                    length = snprintf(buffer, buflen, "'line%d?",
                                      theinst->data.addr->data->line);
            }

            break;

        case PROG_TRY:
            length = snprintf(buffer, buflen, "TRY->line%d",
                              theinst->data.call->line);
            break;

        case PROG_IF:
            length = snprintf(buffer, buflen, "IF->line%d",
                              theinst->data.call->line);
            break;

        case PROG_EXEC:
            if (theinst->data.call->type == PROG_FUNCTION) {
                length = snprintf(buffer, buflen, "EXEC->%s",
                                  theinst->data.call->data.mufproc->procname);
            } else {
                length = snprintf(buffer, buflen, "EXEC->line%d",
                                  theinst->data.call->line);
            }

            break;

        case PROG_JMP:
            if (theinst->data.call->type == PROG_FUNCTION) {
                length = snprintf(buffer, buflen, "JMP->%s",
                                  theinst->data.call->data.mufproc->procname);
            } else {
                length = snprintf(buffer, buflen, "JMP->line%d",
                                  theinst->data.call->line);
            }

            break;

        case PROG_OBJECT:
            length = snprintf(buffer, buflen, "#%d", theinst->data.objref);
            break;

        case PROG_VAR:
            length = snprintf(buffer, buflen, "V%d", theinst->data.number);
            break;

        case PROG_SVAR:
            if (fr) {
                length = snprintf(
                            buffer, buflen, "SV%d:%s", theinst->data.number,
                            scopedvar_getname(fr, lev, theinst->data.number)
                );
            } else {
                length = snprintf(buffer, buflen, "SV%d", theinst->data.number);
            }

            break;

        case PROG_SVAR_AT:
        case PROG_SVAR_AT_CLEAR:
            if (fr) {
                length = snprintf(
                              buffer, buflen, "SV%d:%s @",
                              theinst->data.number,
                              scopedvar_getname(fr, lev, theinst->data.number));
            } else {
                length = snprintf(buffer, buflen, "SV%d @",
                                  theinst->data.number);
            }

            break;

        case PROG_SVAR_BANG:
            if (fr) {
                length = snprintf(
                          buffer, buflen, "SV%d:%s !",
                          theinst->data.number,
                          scopedvar_getname(fr, lev, theinst->data.number));
            } else {
                length = snprintf(buffer, buflen, "SV%d !",
                                  theinst->data.number);
            }

            break;

        case PROG_LVAR:
            length = snprintf(buffer, buflen, "LV%d", theinst->data.number);
            break;

        case PROG_LVAR_AT:
        case PROG_LVAR_AT_CLEAR:
            length = snprintf(buffer, buflen, "LV%d @", theinst->data.number);
            break;

        case PROG_LVAR_BANG:
            length = snprintf(buffer, buflen, "LV%d !", theinst->data.number);
            break;

        case PROG_FUNCTION:
            length = snprintf(buffer, buflen, "INIT FUNC: %s (%d arg%s)",
                              theinst->data.mufproc->procname,
                              theinst->data.mufproc->args,
                              theinst->data.mufproc->args == 1 ? "" : "s");
            break;

        case PROG_LOCK:
            if (theinst->data.lock == TRUE_BOOLEXP) {
                /*
                 *                  12345678901234
                 * 14
                 */
                if (buflen > 14)
                    strcpyn(buffer, buflen, "[TRUE_BOOLEXP]");
                else
                    *buffer = '\0';

                break;
            }

            length = snprintf(buffer, buflen, "[%1.*s]",
                              (strmax - 1),
                              unparse_boolexp(0, theinst->data.lock, 0));
            break;

        case PROG_CLEARED:
            length = snprintf(buffer, buflen, "?<%s:%d>",
                              (char *) theinst->data.addr,
                              theinst->line);
            break;

        default:
            if (buflen > 3)
                strcpyn(buffer, buflen, "?");
            else
                *buffer = '\0';

            break;
    }

    if (length == -1 || length > buflen)
        *buffer = '\0';

    return buffer;
}<|MERGE_RESOLUTION|>--- conflicted
+++ resolved
@@ -721,13 +721,8 @@
     fr->argument.top = 0;
     fr->pc = PROGRAM_START(program);
     fr->writeonly = ((source == -1) || (Typeof(source) == TYPE_ROOM) ||
-<<<<<<< HEAD
-                     ((Typeof(source) == TYPE_PLAYER) && (!online(source))) ||
+		     ((Typeof(source) == TYPE_PLAYER) && (!PLAYER_DESCRCOUNT(source))) ||
                      (FLAGS(player) & READMODE));
-=======
-		     ((Typeof(source) == TYPE_PLAYER) && (!PLAYER_DESCRCOUNT(source))) ||
-		     (FLAGS(player) & READMODE));
->>>>>>> 68596c3a
     fr->level = 0;
     fr->error.is_flags = 0;
 
@@ -1394,7 +1389,6 @@
     *out = *in;
 
     switch (arr->type) {
-<<<<<<< HEAD
         case ARRAY_PACKED:{
             nu = new_array_packed(arr->items, pinned == -1 ?
                                   arr->pinned : pinned);
@@ -1403,6 +1397,7 @@
                 deep_copyinst(&arr->data.packed[i], &nu->data.packed[i],
                               pinned);
             }
+            break;
         }
 
         /*
@@ -1425,30 +1420,8 @@
                     array_setitem(&nu, &idx, &temp1);
                 } while (array_next(arr, &idx));
             }
+            break;
         }
-=======
-	case ARRAY_PACKED:{
-	    nu = new_array_packed(arr->items, pinned == -1 ? arr->pinned : pinned);
-	    for (int i = arr->items; i-- > 0;) {
-		deep_copyinst(&arr->data.packed[i], &nu->data.packed[i], pinned);
-	    }
-            break;
-	}
-	case ARRAY_DICTIONARY:{
-	    array_iter idx;
-	    array_data *val;
-
-	    nu = new_array_dictionary(pinned == -1 ? arr->pinned : pinned);
-	    if (array_first(arr, &idx)) {
-		do {
-		    val = array_getitem(arr, &idx);
-		    deep_copyinst(val, &temp1, pinned);
-		    array_setitem(&nu, &idx, &temp1);
-		} while (array_next(arr, &idx));
-	    }
-            break;
-	}
->>>>>>> 68596c3a
     }
 
     out->data.array = nu;
@@ -1845,7 +1818,6 @@
                 if (nested_interp_loop_count >= tp_max_nested_interp_loop_count)
                     abort_loop_hard("Maximum interp loop nested call count exceeded in preempt mode",
                                     NULL, NULL);
-<<<<<<< HEAD
             }
         } else {
             /* if in FOREGROUND or BACKGROUND mode, '0 sleep' every so often. */
@@ -1859,575 +1831,6 @@
                                     program, fr,
                                     (fr->multitask ==
                                      FOREGROUND) ? "FOREGROUND" : "BACKGROUND");
-=======
-	    }
-	} else {
-	    /* if in FOREGROUND or BACKGROUND mode, '0 sleep' every so often. */
-	    if (((fr->instcnt > tp_instr_slice * 4) && (instr_count >= tp_instr_slice)) ||
-                (nested_interp_loop_count > tp_max_nested_interp_loop_count)) {
-		fr->pc = pc;
-		reload(fr, atop, stop);
-		PLAYER_SET_BLOCK(player, (!fr->been_background));
-		add_muf_delay_event(0, fr->descr, player, NOTHING, NOTHING, program, fr,
-				    (fr->multitask ==
-				     FOREGROUND) ? "FOREGROUND" : "BACKGROUND");
-                record_exit_interp(program, fr);
-		return NULL;
-	    }
-	}
-	if (((FLAGS(program) & ZOMBIE) || fr->brkpt.force_debugging) &&
-	    !fr->been_background && controls(player, program)
-		) {
-	    fr->brkpt.debugging = 1;
-	} else {
-	    fr->brkpt.debugging = 0;
-	}
-	if (FLAGS(program) & DARK ||
-	    (fr->brkpt.debugging && fr->brkpt.showstack && !fr->brkpt.bypass)) {
-
-	    if ((pc->type != PROG_PRIMITIVE) || (pc->data.number != instno_debug_line)) {
-		char *m =
-			debug_inst(fr, 0, pc, fr->pid, arg, dbuf, sizeof(dbuf), atop, program);
-
-		notify_nolisten(player, m, 1);
-	    }
-	}
-	if (fr->brkpt.debugging) {
-	    short breakflag = 0;
-	    if (stop == 1 &&
-		!fr->brkpt.bypass && pc->type == PROG_PRIMITIVE && pc->data.number == IN_RET) {
-		/* Program is about to EXIT */
-		notify_nolisten(player, "Program is about to EXIT.", 1);
-		breakflag = 1;
-	    } else if (fr->brkpt.count) {
-		for (i = 0; i < fr->brkpt.count; i++) {
-		    if ((!fr->brkpt.pc[i] || pc == fr->brkpt.pc[i]) &&
-			/* pc matches */
-			(fr->brkpt.line[i] == -1 ||
-			 (fr->brkpt.lastline != pc->line && fr->brkpt.line[i] == pc->line)) &&
-			/* line matches */
-			(fr->brkpt.level[i] == -1 || stop <= fr->brkpt.level[i]) &&
-			/* level matches */
-			(fr->brkpt.prog[i] == NOTHING || fr->brkpt.prog[i] == program) &&
-			/* program matches */
-			(fr->brkpt.linecount[i] == -2 ||
-			 (fr->brkpt.lastline != pc->line && fr->brkpt.linecount[i]-- <= 0)) &&
-			/* line count matches */
-			(fr->brkpt.pccount[i] == -2 ||
-			 (fr->brkpt.lastpc != pc && fr->brkpt.pccount[i]-- <= 0))
-			/* pc count matches */
-			    ) {
-			if (fr->brkpt.bypass) {
-			    if (fr->brkpt.pccount[i] == -1)
-				fr->brkpt.pccount[i] = 0;
-			    if (fr->brkpt.linecount[i] == -1)
-				fr->brkpt.linecount[i] = 0;
-			} else {
-			    breakflag = 1;
-			    break;
-			}
-		    }
-		}
-	    }
-	    if (breakflag) {
-		char *m;
-
-		if (fr->brkpt.dosyspop) {
-		    program = sys[--stop].progref;
-		    pc = sys[stop].offset;
-		}
-		add_muf_read_event(fr->descr, player, program, fr);
-		reload(fr, atop, stop);
-		fr->pc = pc;
-		fr->brkpt.isread = 0;
-		fr->brkpt.breaknum = i;
-		fr->brkpt.lastlisted = 0;
-		fr->brkpt.bypass = 0;
-		fr->brkpt.dosyspop = 0;
-		PLAYER_SET_CURR_PROG(player, program);
-		PLAYER_SET_BLOCK(player, 0);
-                record_exit_interp(program, fr);
-		if (!fr->brkpt.showstack) {
-		    m = debug_inst(fr, 0, pc, fr->pid, arg, dbuf, sizeof(dbuf), atop, program);
-		    notify_nolisten(player, m, 1);
-		}
-		if (pc <= PROGRAM_CODE(program) || (pc - 1)->line != pc->line) {
-		    list_proglines(player, program, fr, pc->line, 0);
-		} else {
-		    m = show_line_prims(program, pc, 15, 1);
-		    notifyf_nolisten(player, "     %s", m);
-		}
-		return NULL;
-	    }
-	    fr->brkpt.lastline = pc->line;
-	    fr->brkpt.lastpc = pc;
-	    fr->brkpt.bypass = 0;
-	}
-	if (mlev < 3) {
-	    if (fr->instcnt > (tp_max_instr_count * ((mlev == 2) ? 4 : 1)))
-		abort_loop_hard("Maximum total instruction count exceeded.", NULL, NULL);
-	}
-	switch (pc->type) {
-	case PROG_INTEGER:
-	case PROG_FLOAT:
-	case PROG_ADD:
-	case PROG_OBJECT:
-	case PROG_VAR:
-	case PROG_LVAR:
-	case PROG_SVAR:
-	case PROG_STRING:
-	case PROG_LOCK:
-	case PROG_MARK:
-	case PROG_ARRAY:
-	    if (atop >= STACK_SIZE)
-		abort_loop("Stack overflow.", NULL, NULL);
-	    copyinst(pc, arg + atop);
-	    pc++;
-	    atop++;
-	    break;
-
-	case PROG_LVAR_AT:
-	case PROG_LVAR_AT_CLEAR:
-	    {
-		struct inst *tmpvar;
-		struct localvars *lv;
-
-		if (atop >= STACK_SIZE)
-		    abort_loop("Stack overflow.", NULL, NULL);
-
-		if (pc->data.number >= MAX_VAR || pc->data.number < 0)
-		    abort_loop("Scoped variable number out of range.", NULL, NULL);
-
-		lv = localvars_get(fr, program);
-		tmpvar = &(lv->lvars[pc->data.number]);
-
-		copyinst(tmpvar, arg + atop);
-
-		if (pc->type == PROG_LVAR_AT_CLEAR) {
-		    CLEAR(tmpvar);
-		    tmpvar->type = PROG_INTEGER;
-		    tmpvar->data.number = 0;
-		}
-
-		pc++;
-		atop++;
-	    }
-	    break;
-
-	case PROG_LVAR_BANG:
-	    {
-		struct inst *the_var;
-		struct localvars *lv;
-		if (atop < 1)
-		    abort_loop("Stack Underflow.", NULL, NULL);
-		if (fr->trys.top && atop - fr->trys.st->depth < 1)
-		    abort_loop("Stack protection fault.", NULL, NULL);
-
-		if (pc->data.number >= MAX_VAR || pc->data.number < 0)
-		    abort_loop("Scoped variable number out of range.", NULL, NULL);
-
-		lv = localvars_get(fr, program);
-		the_var = &(lv->lvars[pc->data.number]);
-
-		CLEAR(the_var);
-		temp1 = arg + --atop;
-		*the_var = *temp1;
-		pc++;
-	    }
-	    break;
-
-	case PROG_SVAR_AT:
-	case PROG_SVAR_AT_CLEAR:
-	    {
-		struct inst *tmpvar;
-
-		if (atop >= STACK_SIZE)
-		    abort_loop("Stack overflow.", NULL, NULL);
-
-		tmpvar = scopedvar_get(fr, 0, pc->data.number);
-		if (!tmpvar)
-		    abort_loop("Scoped variable number out of range.", NULL, NULL);
-
-		copyinst(tmpvar, arg + atop);
-
-		if (pc->type == PROG_SVAR_AT_CLEAR) {
-		    CLEAR(tmpvar);
-
-		    tmpvar->type = PROG_INTEGER;
-		    tmpvar->data.number = 0;
-		}
-
-		pc++;
-		atop++;
-	    }
-	    break;
-
-	case PROG_SVAR_BANG:
-	    {
-		struct inst *the_var;
-		if (atop < 1)
-		    abort_loop("Stack Underflow.", NULL, NULL);
-		if (fr->trys.top && atop - fr->trys.st->depth < 1)
-		    abort_loop("Stack protection fault.", NULL, NULL);
-
-		the_var = scopedvar_get(fr, 0, pc->data.number);
-		if (!the_var)
-		    abort_loop("Scoped variable number out of range.", NULL, NULL);
-
-		CLEAR(the_var);
-		temp1 = arg + --atop;
-		*the_var = *temp1;
-		pc++;
-	    }
-	    break;
-
-	case PROG_FUNCTION:
-	    {
-		int mufargs = pc->data.mufproc->args;
-		if (atop < mufargs)
-		    abort_loop("Stack Underflow.", NULL, NULL);
-		if (fr->trys.top && atop - fr->trys.st->depth < mufargs)
-		    abort_loop("Stack protection fault.", NULL, NULL);
-		if (fr->skip_declare)
-		    fr->skip_declare = 0;
-		else
-		    scopedvar_addlevel(fr, pc, pc->data.mufproc->vars);
-		while (mufargs-- > 0) {
-		    struct inst *tmpvar;
-		    temp1 = arg + --atop;
-		    tmpvar = scopedvar_get(fr, 0, mufargs);
-		    if (!tmpvar)
-			abort_loop_hard
-				("Internal error: Scoped variable number out of range in FUNCTION init.",
-				 temp1, NULL);
-		    CLEAR(tmpvar);
-		    copyinst(temp1, tmpvar);
-		    CLEAR(temp1);
-		}
-		pc++;
-	    }
-	    break;
-
-	case PROG_IF:
-	    if (atop < 1)
-		abort_loop("Stack Underflow.", NULL, NULL);
-	    if (fr->trys.top && atop - fr->trys.st->depth < 1)
-		abort_loop("Stack protection fault.", NULL, NULL);
-	    temp1 = arg + --atop;
-	    if (false_inst(temp1))
-		pc = pc->data.call;
-	    else
-		pc++;
-	    CLEAR(temp1);
-	    break;
-
-	case PROG_EXEC:
-	    if (stop >= STACK_SIZE)
-		abort_loop("System Stack Overflow", NULL, NULL);
-	    sys[stop].progref = program;
-	    sys[stop++].offset = pc + 1;
-	    pc = pc->data.call;
-	    fr->skip_declare = 0;	/* Make sure we DON'T skip var decls */
-	    break;
-
-	case PROG_JMP:
-	    /* Don't need to worry about skipping scoped var decls here. */
-	    /* JMP to a function header can only happen in IN_JMP */
-	    pc = pc->data.call;
-	    break;
-
-	case PROG_TRY:
-	    if (atop < 1)
-		abort_loop("Stack Underflow.", NULL, NULL);
-	    if (fr->trys.top && atop - fr->trys.st->depth < 1)
-		abort_loop("Stack protection fault.", NULL, NULL);
-	    temp1 = arg + --atop;
-	    if (temp1->type != PROG_INTEGER || temp1->data.number < 0)
-		abort_loop("Argument is not a positive integer.", temp1, NULL);
-	    if (fr->trys.top && atop - fr->trys.st->depth < temp1->data.number)
-		abort_loop("Stack protection fault.", NULL, NULL);
-	    if (temp1->data.number > atop)
-		abort_loop("Stack Underflow.", temp1, NULL);
-
-	    fr->trys.top++;
-	    fr->trys.st = push_try(fr->trys.st);
-	    fr->trys.st->depth = atop - temp1->data.number;
-	    fr->trys.st->call_level = stop;
-	    fr->trys.st->for_count = 0;
-	    fr->trys.st->addr = pc->data.call;
-
-	    pc++;
-	    CLEAR(temp1);
-	    break;
-
-	case PROG_PRIMITIVE:
-	    /*
-	     * All pc modifiers and stuff like that should stay here,
-	     * everything else call with an independent dispatcher.
-	     */
-	    switch (pc->data.number) {
-	    case IN_JMP:
-		if (atop < 1)
-		    abort_loop("Stack underflow.  Missing address.", NULL, NULL);
-		if (fr->trys.top && atop - fr->trys.st->depth < 1)
-		    abort_loop("Stack protection fault.", NULL, NULL);
-		temp1 = arg + --atop;
-		if (temp1->type != PROG_ADD)
-		    abort_loop("Argument is not an address.", temp1, NULL);
-		if (!ObjExists(temp1->data.addr->progref) ||
-		    Typeof(temp1->data.addr->progref) != TYPE_PROGRAM)
-		    abort_loop_hard("Internal error.  Invalid address.", temp1, NULL);
-		if (program != temp1->data.addr->progref) {
-		    abort_loop("Destination outside current program.", temp1, NULL);
-		}
-		if (temp1->data.addr->data->type == PROG_FUNCTION) {
-		    fr->skip_declare = 1;
-		}
-		pc = temp1->data.addr->data;
-		CLEAR(temp1);
-		break;
-
-	    case IN_EXECUTE:
-		if (atop < 1)
-		    abort_loop("Stack Underflow. Missing address.", NULL, NULL);
-		if (fr->trys.top && atop - fr->trys.st->depth < 1)
-		    abort_loop("Stack protection fault.", NULL, NULL);
-		temp1 = arg + --atop;
-		if (temp1->type != PROG_ADD)
-		    abort_loop("Argument is not an address.", temp1, NULL);
-		if (!ObjExists(temp1->data.addr->progref) ||
-		    Typeof(temp1->data.addr->progref) != TYPE_PROGRAM)
-		    abort_loop_hard("Internal error.  Invalid address.", temp1, NULL);
-		if (stop >= STACK_SIZE)
-		    abort_loop("System Stack Overflow", temp1, NULL);
-		sys[stop].progref = program;
-		sys[stop++].offset = pc + 1;
-		if (program != temp1->data.addr->progref) {
-		    program = temp1->data.addr->progref;
-		    fr->caller.st[++fr->caller.top] = program;
-		    mlev = ProgMLevel(program);
-		    PROGRAM_INC_INSTANCES(program);
-		}
-		pc = temp1->data.addr->data;
-		CLEAR(temp1);
-		break;
-
-	    case IN_CALL:
-		if (atop < 1)
-		    abort_loop("Stack Underflow. Missing dbref argument.", NULL, NULL);
-		if (fr->trys.top && atop - fr->trys.st->depth < 1)
-		    abort_loop("Stack protection fault.", NULL, NULL);
-		temp1 = arg + --atop;
-		temp2 = 0;
-		if (temp1->type != PROG_OBJECT) {
-		    temp2 = temp1;
-		    if (atop < 1)
-			abort_loop("Stack Underflow. Missing dbref of func.", temp1, NULL);
-		    if (fr->trys.top && atop - fr->trys.st->depth < 1)
-			abort_loop("Stack protection fault.", NULL, NULL);
-		    temp1 = arg + --atop;
-		    if (temp2->type != PROG_STRING)
-			abort_loop("Public Func. name string required. (2)", temp1, temp2);
-		    if (!temp2->data.string)
-			abort_loop("Null string not allowed. (2)", temp1, temp2);
-		}
-		if (temp1->type != PROG_OBJECT)
-		    abort_loop("Dbref required. (1)", temp1, temp2);
-		if (!valid_object(temp1)
-		    || Typeof(temp1->data.objref) != TYPE_PROGRAM)
-		    abort_loop("Invalid object.", temp1, temp2);
-		if (!(PROGRAM_CODE(temp1->data.objref))) {
-		    struct line *tmpline;
-
-		    tmpline = PROGRAM_FIRST(temp1->data.objref);
-		    PROGRAM_SET_FIRST(temp1->data.objref,
-				      (struct line *) read_program(temp1->data.objref));
-		    do_compile(-1, OWNER(temp1->data.objref), temp1->data.objref, 0);
-		    free_prog_text(PROGRAM_FIRST(temp1->data.objref));
-		    PROGRAM_SET_FIRST(temp1->data.objref, tmpline);
-		    if (!(PROGRAM_CODE(temp1->data.objref)))
-			abort_loop("Program not compilable.", temp1, temp2);
-		}
-		if (ProgMLevel(temp1->data.objref) == 0)
-		    abort_loop("Permission denied", temp1, temp2);
-		if (mlev < 4 && OWNER(temp1->data.objref) != ProgUID
-		    && !Linkable(temp1->data.objref))
-		    abort_loop("Permission denied", temp1, temp2);
-		if (stop >= STACK_SIZE)
-		    abort_loop("System Stack Overflow", temp1, temp2);
-		sys[stop].progref = program;
-		sys[stop].offset = pc + 1;
-		if (!temp2) {
-		    pc = PROGRAM_START(temp1->data.objref);
-		} else {
-		    struct publics *pbs;
-		    int tmpint;
-
-		    pbs = PROGRAM_PUBS(temp1->data.objref);
-		    while (pbs) {
-			tmpint = strcasecmp(temp2->data.string->data, pbs->subname);
-			if (!tmpint)
-			    break;
-			pbs = pbs->next;
-		    }
-		    if (!pbs)
-			abort_loop("PUBLIC or WIZCALL function not found. (2)", temp1, temp2);
-		    if (mlev < pbs->mlev)
-			abort_loop("Insufficient permissions to call WIZCALL function. (2)",
-				   temp1, temp2);
-		    pc = pbs->addr.ptr;
-		}
-		stop++;
-		if (temp1->data.objref != program) {
-		    calc_profile_timing(program, fr);
-		    gettimeofday(&fr->proftime, NULL);
-		    program = temp1->data.objref;
-		    fr->caller.st[++fr->caller.top] = program;
-		    PROGRAM_INC_INSTANCES(program);
-		    mlev = ProgMLevel(program);
-		}
-		PROGRAM_INC_PROF_USES(program);
-		ts_useobject(program);
-		CLEAR(temp1);
-		if (temp2)
-		    CLEAR(temp2);
-		break;
-
-	    case IN_RET:
-		if (stop > 1 && program != sys[stop - 1].progref) {
-		    if (!ObjExists(sys[stop - 1].progref) ||
-			Typeof(sys[stop - 1].progref) != TYPE_PROGRAM)
-			abort_loop_hard("Internal error.  Invalid address.", NULL, NULL);
-		    calc_profile_timing(program, fr);
-		    gettimeofday(&fr->proftime, NULL);
-		    PROGRAM_DEC_INSTANCES(program);
-		    program = sys[stop - 1].progref;
-		    mlev = ProgMLevel(program);
-		    fr->caller.top--;
-		}
-		scopedvar_poplevel(fr);
-		pc = sys[--stop].offset;
-		break;
-
-	    case IN_CATCH:
-	    case IN_CATCH_DETAILED:
-		{
-		    int depth;
-
-		    if (!(fr->trys.top))
-			abort_loop_hard("Internal error.  TRY stack underflow.", NULL, NULL);
-
-		    depth = fr->trys.st->depth;
-		    while (atop > depth) {
-			temp1 = arg + --atop;
-			CLEAR(temp1);
-		    }
-
-		    while (fr->trys.st->for_count-- > 0) {
-			CLEAR(&fr->fors.st->cur);
-			CLEAR(&fr->fors.st->end);
-			fr->fors.top--;
-			fr->fors.st = pop_for(fr->fors.st);
-		    }
-
-		    fr->trys.top--;
-		    fr->trys.st = pop_try(fr->trys.st);
-
-		    if (pc->data.number == IN_CATCH) {
-			/* IN_CATCH */
-			if (fr->errorstr) {
-			    arg[atop].type = PROG_STRING;
-			    arg[atop++].data.string = alloc_prog_string(fr->errorstr);
-			    free(fr->errorstr);
-			    fr->errorstr = NULL;
-			} else {
-			    arg[atop].type = PROG_STRING;
-			    arg[atop++].data.string = NULL;
-		        }
-
-                        free(fr->errorinst);
-                        fr->errorinst = NULL;
-		    } else {
-			/* IN_CATCH_DETAILED */
-			stk_array *nu = new_array_dictionary(fr->pinning);
-			if (fr->errorstr) {
-			    array_set_strkey_strval(&nu, "error", fr->errorstr);
-			    free(fr->errorstr);
-			    fr->errorstr = NULL;
-			}
-			if (fr->errorinst) {
-			    array_set_strkey_strval(&nu, "instr", fr->errorinst);
-			    free(fr->errorinst);
-			    fr->errorinst = NULL;
-			}
-			array_set_strkey_intval(&nu, "line", fr->errorline);
-			array_set_strkey_refval(&nu, "program", fr->errorprog);
-			arg[atop].type = PROG_ARRAY;
-			arg[atop++].data.array = nu;
-		    }
-		    reload(fr, atop, stop);
-		}
-		pc++;
-		break;
-
-	    case IN_EVENT_WAITFOR:
-		if (atop < 1)
-		    abort_loop("Stack Underflow. Missing eventID list array argument.", NULL,
-			       NULL);
-		if (fr->trys.top && atop - fr->trys.st->depth < 1)
-		    abort_loop("Stack protection fault.", NULL, NULL);
-		temp1 = arg + --atop;
-		if (temp1->type != PROG_ARRAY)
-		    abort_loop("EventID string list array expected.", temp1, NULL);
-		if (temp1->data.array && temp1->data.array->type != ARRAY_PACKED)
-		    abort_loop("Argument must be a list array of eventid strings.", temp1,
-			       NULL);
-		if (!array_is_homogenous(temp1->data.array, PROG_STRING))
-		    abort_loop("Argument must be a list array of eventid strings.", temp1,
-			       NULL);
-		fr->pc = pc + 1;
-		reload(fr, atop, stop);
-
-		{
-		    size_t k, outcount;
-		    size_t count = (size_t)array_count(temp1->data.array);
-		    char **events = malloc(count * sizeof(char *));
-		    for (outcount = k = 0; k < count; k++) {
-			char *val = array_get_intkey_strval(temp1->data.array, k);
-			if (val != NULL) {
-			    int found = 0;
-			    for (unsigned int j = 0; j < outcount; j++) {
-				if (!strcmp(events[j], val)) {
-				    found = 1;
-				    break;
-				}
-			    }
-			    if (!found) {
-				events[outcount++] = val;
-			    }
-			}
-		    }
-		    muf_event_register_specific(player, program, fr, outcount, events);
-		    free(events);
-		}
-
-		PLAYER_SET_BLOCK(player, (!fr->been_background));
-		CLEAR(temp1);
-                record_exit_interp(program, fr);
-		return NULL;
-
-	    case IN_READ:
-		if (writeonly)
-		    abort_loop("Program is write-only.", NULL, NULL);
-		if (fr->multitask == BACKGROUND)
-		    abort_loop("BACKGROUND programs are write only.", NULL, NULL);
-		reload(fr, atop, stop);
-		fr->brkpt.isread = 1;
-		fr->pc = pc + 1;
-		PLAYER_SET_CURR_PROG(player, program);
-		PLAYER_SET_BLOCK(player, 0);
-		add_muf_read_event(fr->descr, player, program, fr);
->>>>>>> 68596c3a
                 record_exit_interp(program, fr);
                 return NULL;
             }
@@ -3706,7 +3109,6 @@
     strmax = (strmax > buflen - 3) ? buflen - 3 : strmax;
 
     switch (theinst->type) {
-<<<<<<< HEAD
         case PROG_PRIMITIVE:
             if (theinst->data.number >= 1 && theinst->data.number <= prim_count) {
                 ptr = base_inst[theinst->data.number - 1];
@@ -3766,7 +3168,7 @@
                 break;
             }
 
-            if (tp_expanded_debug && expandarrs) {
+            if (tp_expanded_debug_trace && expandarrs) {
                 length = snprintf(buffer, buflen, "%d{",
                                   theinst->data.array->items);
 
@@ -3777,127 +3179,6 @@
                      */
                     *buffer = '\0';
                     break;
-=======
-    case PROG_PRIMITIVE:
-	if (theinst->data.number >= 1 && theinst->data.number <= prim_count) {
-	    ptr = base_inst[theinst->data.number - 1];
-	    if (strlen(ptr) >= (size_t) buflen)
-		*buffer = '\0';
-	    else
-		strcpyn(buffer, buflen, ptr);
-	} else {
-	    if (buflen > 3)
-		strcpyn(buffer, buflen, "???");
-	    else
-		*buffer = '\0';
-	}
-	break;
-    case PROG_STRING:
-	if (!theinst->data.string) {
-	    if (buflen > 2)
-		strcpyn(buffer, buflen, "\"\"");
-	    else
-		*buffer = '\0';
-	    break;
-	}
-	if (strmax <= 0) {
-	    *buffer = '\0';
-	    break;
-	}
-	/* we know we won't overflow, so don't set length */
-	snprintf(buffer, buflen, "\"%1.*s\"", (strmax - 1), theinst->data.string->data);
-	if ((int)theinst->data.string->length > strmax)
-	    strcatn(buffer, buflen, "_");
-	break;
-    case PROG_MARK:
-	if (buflen > 4)
-	    strcpyn(buffer, buflen, "MARK");
-	else
-	    *buffer = '\0';
-	break;
-    case PROG_ARRAY:
-	if (!theinst->data.array) {
-	    if (buflen > 3)
-		strcpyn(buffer, buflen, "0{}");
-	    else
-		*buffer = '\0';
-	    break;
-	}
-	if (tp_expanded_debug_trace && expandarrs) {
-	    length = snprintf(buffer, buflen, "%d{", theinst->data.array->items);
-
-	    if (length >= buflen || length == -1) {
-		/* >= because we need room for one more charctor at the end */
-		*buffer = '\0';
-		break;
-	    }
-
-	    /* - 1 for the "\0" at the end. */
-	    length = buflen - (size_t)length - 1;
-	    firstflag = 1;
-	    arrcount = 0;
-	    if (array_first(theinst->data.array, &temp1)) {
-                int truncated_array = 1;
-                while (1) {
-		    char *inststr;
-
-		    if (arrcount++ >= 8) {
-			strcatn(buffer, buflen, "_");
-			break;
-		    }
-
-		    if (!firstflag) {
-			strcatn(buffer, buflen, " ");
-			length--;
-		    }
-		    firstflag = 0;
-		    oper2 = array_getitem(theinst->data.array, &temp1);
-
-		    if (length <= 2) {	/* no space left, let's not pass a buflen of 0 */
-			strcatn(buffer, buflen, "_");
-			break;
-		    }
-
-		    /* length - 2 so we have room for the ":_" */
-		    inststr =
-			    insttotext(fr, lev, &temp1, buf2, (size_t)length - 2, strmax, program, 0);
-		    if (!*inststr) {
-			/* overflow problem. */
-			strcatn(buffer, buflen, "_");
-			break;
-		    }
-		    length -= strlen(inststr) + 1;
-		    strcatn(buffer, buflen, inststr);
-		    strcatn(buffer, buflen, ":");
-
-		    if (length <= 2) {	/* no space left, let's not pass a buflen of 0 */
-			strcatn(buffer, buflen, "_");
-			break;
-		    }
-
-		    inststr = insttotext(fr, lev, oper2, buf2, (size_t)length, strmax, program, 0);
-		    if (!*inststr) {
-			/* we'd overflow if we did that */
-			/* as before add a "_" and let it be. */
-			strcatn(buffer, buflen, "_");
-			break;
-		    }
-		    length -= strlen(inststr);
-		    strcatn(buffer, buflen, inststr);
-
-		    if (length < 2) {
-			/* we should have a length of exactly 1, if we get here.
-			 * So we just have enough room for a '_' now.
-			 * Just append the "_" and stop this madness. */
-			strcatn(buffer, buflen, "_");
-			length--;
-			break;
-		    }
-		    if (!array_next(theinst->data.array, &temp1)) {
-                        truncated_array = 0;
-                        break;
-                    }
->>>>>>> 68596c3a
                 }
 
                 /* - 1 for the "\0" at the end. */
